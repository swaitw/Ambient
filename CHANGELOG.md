--- conflicted
+++ resolved
@@ -54,11 +54,8 @@
 
 - Locally-broadcasted messages can now choose to include the originating module in the broadcast; this is an additional boolean parameter to `ModuleMessage::send_local_broadcast` and `message::Target::LocalBroadcast`.
 - `screen_to_world_direction` and `clip_space_ray` renamed. See [#410](https://github.com/AmbientRun/Ambient/issues/410)
-<<<<<<< HEAD
-- `type = { type = "Vec3" }` is no longer valid syntax in `ambient.toml`. Only `type = "Vec3"` and `type = { type = "Vec", element_type = "Vec3" }` are valid.
-=======
+- `type = { type = "Vec3" }` is no longer valid syntax in `ambient.toml`. Only `type = "Vec3"` and `type = { type = "Vec", element-type = "Vec3" }` are valid.
 - Rename `visualizing` to `visualize_collider`
->>>>>>> 994c5b8f
 
 #### Non-breaking
 
