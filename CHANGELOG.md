--- conflicted
+++ resolved
@@ -32,11 +32,7 @@
 ### Removed
 -->
 
-<<<<<<< HEAD
-## Unreleased (YYYY-MM-DD)
-=======
 ## Version 0.3.0-dev (YYYY-MM-DD)
->>>>>>> ce20925a
 
 ### Added
 
@@ -52,12 +48,9 @@
 
 #### Breaking
 
-<<<<<<< HEAD
-- `type = { type = "Vec3" }` is no longer valid syntax in `ambient.toml`. Only `type = "Vec3"` and `type = { type = "Vec", element_type = "Vec3" }` are valid.
-=======
 - Locally-broadcasted messages can now choose to include the originating module in the broadcast; this is an additional boolean parameter to `ModuleMessage::send_local_broadcast` and `message::Target::LocalBroadcast`.
 - `screen_to_world_direction` and `clip_space_ray` renamed. See [#410](https://github.com/AmbientRun/Ambient/issues/410)
->>>>>>> ce20925a
+- `type = { type = "Vec3" }` is no longer valid syntax in `ambient.toml`. Only `type = "Vec3"` and `type = { type = "Vec", element_type = "Vec3" }` are valid.
 
 #### Non-breaking
 
