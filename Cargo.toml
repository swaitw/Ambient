--- conflicted
+++ resolved
@@ -1,171 +1,8 @@
-<<<<<<< HEAD
 [workspace]
 members = ["core/*", "tools/*", "mods/*"]
 
 [workspace.dependencies]
 ambient_api = { path = "../Ambient/guest/rust/api" }
-# ambient_api = { git = "https://github.com/AmbientRun/Ambient.git", rev = "69577e9acf1f1ab2130235d2bd36f2b1fe707286" }
+# ambient_api = { git = "https://github.com/AmbientRun/Ambient.git", tag = "v0.3.0-dev+20230808" }
 ambient_project = { path = "../Ambient/shared_crates/project" }
-# ambient_project = { git = "https://github.com/AmbientRun/Ambient.git", rev = "69577e9acf1f1ab2130235d2bd36f2b1fe707286" }
-=======
-[package]
-name = "afps"
-
-edition = "2021"
-publish = false
-version = "0.0.1"
-
-[dependencies]
-# ambient_api = { path = "../Ambient/guest/rust/api" }
-ambient_api = { git = "https://github.com/AmbientRun/Ambient.git", tag = "v0.3.0-dev+20230808" }
-
-# Console-only
-rhai = { version = "1.15", features = ["sync"] }
-
-# Ember reloader
-toml = "0.7"
-serde = { version = "1.0", features = ["derive"] }
-# ambient_project = { path = "../Ambient/shared_crates/project" }
-ambient_project = { git = "https://github.com/AmbientRun/Ambient.git", tag = "v0.3.0-dev+20230808" }
-
-# Group 1: show the UI
-# This include the aiming cross in the middle of the screen
-# Use TAB key to toggle the scoreboard
-# The "Rule" mod provides the calculation for player's score/health, etc.
-# It's also the foundation of the future animation mod
-# When the player health changes, "Hit" or "Death" animation will be triggered
-
-[[bin]]
-name = "fpsui_client"
-path = "src/fpsui/client.rs"
-required-features = ["client"]
-
-[[bin]]
-name = "fpsui_server"
-path = "src/fpsui/server.rs"
-required-features = ["server"]
-
-[[bin]]
-name = "fpsrule_server"
-path = "src/fpsrule/server.rs"
-required-features = ["server"]
-
-# Group 2: show the scene
-# For now, I only put a demo quad there, you can edit this as the game scene
-
-[[bin]]
-name = "scene_server"
-path = "src/scene/server.rs"
-required-features = ["server"]
-
-# # Group 3: show the players' model
-# # This will show a T-pose player and you cannot move
-
-[[bin]]
-name = "fpsmodel_client"
-path = "src/fpsmodel/client.rs"
-required-features = ["client"]
-
-[[bin]]
-name = "fpsmodel_server"
-path = "src/fpsmodel/server.rs"
-required-features = ["server"]
-
-# # Group 4: add the movement system
-# # Now you can move your model with mouse/keyboard
-
-[[bin]]
-name = "fpsmovement_client"
-path = "src/fpsmovement/client.rs"
-required-features = ["client"]
-
-[[bin]]
-name = "fpsmovement_server"
-path = "src/fpsmovement/server.rs"
-required-features = ["server"]
-
-[[bin]]
-name = "spraypaint_client"
-path = "src/spraypaint/client.rs"
-required-features = ["client"]
-
-[[bin]]
-name = "spraypaint_server"
-path = "src/spraypaint/server.rs"
-required-features = ["server"]
-
-# # Group 5: Animation
-
-[[bin]]
-name = "fpsanim_server"
-path = "src/fpsanim/server.rs"
-required-features = ["server"]
-
-# # Group 6: The audio system
-
-[[bin]]
-name = "fpsaudio_client"
-path = "src/fpsaudio/client.rs"
-required-features = ["client"]
-
-[[bin]]
-name = "fpsaudio_server"
-path = "src/fpsaudio/server.rs"
-required-features = ["server"]
-
-# Group 7: Optional and unfinished Zombie system
-# The Zombie rules and health/hit anim is not included yet
-# They simply spawan and chase the nearest player
-
-# [[bin]]
-# name = "zombie_server"
-# path = "src/zombie/server.rs"
-# required-features = ["server"]
-
-# [[bin]]
-# name = "zombie_client"
-# path = "src/zombie/client.rs"
-# required-features = ["client"]
-
-# ----------------------------------------------------------------
-# World latency is a simple utility that displays the relative latency
-# of world streamed from the server as seen by all players in the world.
-[[bin]]
-name = "world_latency_client"
-path = "src/world_latency/client.rs"
-required-features = ["client"]
-
-[[bin]]
-name = "world_latency_server"
-path = "src/world_latency/server.rs"
-required-features = ["server"]
-
-# ----------------------------------------------------------------
-# The console is a temporary debugging utility that lives in-game.
-# It should hopefully be moved to its own separate ember in the future.
-[[bin]]
-name = "console_client"
-path = "src/console/client.rs"
-required-features = ["client"]
-
-[[bin]]
-name = "console_server"
-path = "src/console/server.rs"
-required-features = ["server"]
-
-# ----------------------------------------------------------------
-# The ember reloader is a tool that allows you to reload embers
-[[bin]]
-name = "ember_reloader_client"
-path = "src/ember_reloader/client_bin.rs"
-required-features = ["client"]
-
-[[bin]]
-name = "ember_reloader_server"
-path = "src/ember_reloader/server_bin.rs"
-required-features = ["server"]
-
-[features]
-client = ["ambient_api/client"]
-server = ["ambient_api/server"]
->>>>>>> 9f36baaf
+# ambient_project = { git = "https://github.com/AmbientRun/Ambient.git", tag = "v0.3.0-dev+20230808" }