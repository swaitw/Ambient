[ember]
id = "afps"
name = "afps"
version = "0.0.1"

[dependencies]
afps_schema = { path = "schema/fps" }
input_schema = { path = "schema/input" }

<<<<<<< HEAD
fpsanim = { path = "embers/fpsanim" }
fpsaudio = { path = "embers/fpsaudio" }
fpsmodel = { path = "embers/fpsmodel" }
fpsmovement = { path = "embers/fpsmovement" }
fpsrule = { path = "embers/fpsrule" }
fpsui = { path = "embers/fpsui" }
scene = { path = "embers/scene" }
spraypaint = { path = "embers/spraypaint" }
zombie = { path = "embers/zombie" }

console = { path = "tool_embers/console" }
ember_reloader = { path = "tool_embers/ember_reloader" }
=======
    "src/world_latency/ambient.toml",
    "src/console/ambient.toml",
    "src/ember_reloader/ambient.toml",
    "src/spraypaint/ambient.toml",
]
>>>>>>> 6332c814
<|MERGE_RESOLUTION|>--- conflicted
+++ resolved
@@ -7,7 +7,6 @@
 afps_schema = { path = "schema/fps" }
 input_schema = { path = "schema/input" }
 
-<<<<<<< HEAD
 fpsanim = { path = "embers/fpsanim" }
 fpsaudio = { path = "embers/fpsaudio" }
 fpsmodel = { path = "embers/fpsmodel" }
@@ -17,13 +16,7 @@
 scene = { path = "embers/scene" }
 spraypaint = { path = "embers/spraypaint" }
 zombie = { path = "embers/zombie" }
+world_latency = { path = "embers/world_latency" }
 
 console = { path = "tool_embers/console" }
-ember_reloader = { path = "tool_embers/ember_reloader" }
-=======
-    "src/world_latency/ambient.toml",
-    "src/console/ambient.toml",
-    "src/ember_reloader/ambient.toml",
-    "src/spraypaint/ambient.toml",
-]
->>>>>>> 6332c814
+ember_reloader = { path = "tool_embers/ember_reloader" }