[package]
edition = "2021"
name = "ambient"
version = { workspace = true }
rust-version = { workspace = true }
repository = "https://github.com/AmbientRun/Ambient"

[dependencies]
ambient_sys = { path = "../crates/sys" }
ambient_animation = { path = "../crates/animation" }
ambient_app = { path = "../crates/app" }
ambient_audio = { path = "../crates/audio" }
ambient_build = { path = "../crates/build" }
ambient_cameras = { path = "../crates/cameras" }
ambient_cloud_client = { path = "../crates/cloud_client" }
ambient_core = { path = "../crates/core" }
ambient_debugger = { path = "../crates/debugger" }
ambient_decals = { path = "../crates/decals" }
ambient_deploy = { path = "../crates/deploy" }
ambient_ecs = { path = "../crates/ecs" }
ambient_gizmos = { path = "../crates/gizmos" }
ambient_gpu = { path = "../crates/gpu" }
ambient_input = { path = "../crates/input" }
ambient_meshes = { path = "../crates/meshes" }
ambient_model = { path = "../crates/model" }
ambient_model_import = { path = "../crates/model_import" }
ambient_network = { path = "../crates/network" }
ambient_prefab = { path = "../crates/prefab" }
ambient_physics = { path = "../crates/physics" }
ambient_primitives = { path = "../crates/primitives" }
ambient_renderer = { path = "../crates/renderer" }
ambient_rpc = { path = "../crates/rpc" }
ambient_layout = { path = "../crates/layout" }
ambient_text = { path = "../crates/text" }
<<<<<<< HEAD
=======
ambient_wasm = { path = "../crates/wasm", features = ["native"]}
>>>>>>> e2474f35
ambient_native_std = { path = "../crates/native_std" }
ambient_ui_native = { path = "../crates/ui_native" }
ambient_world_audio = { path = "../crates/world_audio" }
ambient_sky = { path = "../crates/sky" }
ambient_water = { path = "../crates/water" }
ambient_client_shared = { path = "../crates/client_shared/" }
ambient_package_semantic_native = { path = "../crates/package_semantic_native" }

ambient_editor_derive = { path = "../shared_crates/editor_derive" }
ambient_element = { path = "../shared_crates/element" }
ambient_package = { path = "../shared_crates/package" }
ambient_package_semantic = { path = "../shared_crates/package_semantic" }
ambient_std = { path = "../shared_crates/std" }
ambient_shared_types = { path = "../shared_crates/shared_types", features = [
    "native",
] }

tracing-tree = { workspace = true, optional = true }
tracing-stackdriver = { workspace = true, optional = true }
tracing-subscriber = { workspace = true, optional = true }
tracing-log = { workspace = true, optional = true }
time = { workspace = true }
anyhow = { workspace = true }
bincode = { workspace = true }
byteorder = { workspace = true }
clap = { workspace = true }
convert_case = { workspace = true }
env_logger = { workspace = true }
futures = { workspace = true }
flume = { workspace = true }
glam = { workspace = true }
log = { workspace = true }
parking_lot = { workspace = true }
rustls-pemfile = { workspace = true }
serde = { workspace = true }
serde_json = { workspace = true }
tokio = { workspace = true }
tower-http = { workspace = true }
walkdir = { workspace = true }
image = { workspace = true }
tracing = { workspace = true }
image_hasher = { workspace = true }

[dev-dependencies]
glam = { workspace = true }
rusty-hook = "^0.11.2"

[features]
no_bundled_certs = []
default = ["tls-webpki-roots"]
slim = ["stackdriver"]
production = ["assimp"]
profile = ["ambient_app/profile"]
assimp = ["ambient_model_import/russimp"]
stackdriver = ["tracing", "tracing-stackdriver"]
tracing = ["tracing-tree", "tracing-subscriber", "tracing-log"]
tls-native-roots = ["ambient_network/tls-native-roots"]
tls-webpki-roots = ["ambient_network/tls-webpki-roots"]
hotload-includes = [
    "ambient_app/hotload-includes",
    "ambient_decals/hotload-includes",
]

[target.'cfg(not(target_os = "unknown"))'.dependencies]
axum = { workspace = true }
ambient_wasm = { path = "../crates/wasm" }<|MERGE_RESOLUTION|>--- conflicted
+++ resolved
@@ -32,10 +32,6 @@
 ambient_rpc = { path = "../crates/rpc" }
 ambient_layout = { path = "../crates/layout" }
 ambient_text = { path = "../crates/text" }
-<<<<<<< HEAD
-=======
-ambient_wasm = { path = "../crates/wasm", features = ["native"]}
->>>>>>> e2474f35
 ambient_native_std = { path = "../crates/native_std" }
 ambient_ui_native = { path = "../crates/ui_native" }
 ambient_world_audio = { path = "../crates/world_audio" }
