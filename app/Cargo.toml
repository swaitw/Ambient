--- conflicted
+++ resolved
@@ -32,17 +32,8 @@
 ambient_rpc = { path = "../crates/rpc" }
 ambient_layout = { path = "../crates/layout" }
 ambient_text = { path = "../crates/text" }
-<<<<<<< HEAD
 ambient_wasm = { path = "../crates/wasm", features = ["native"]}
-ambient_std = { path = "../crates/std" }
-=======
-ambient_wasm = { path = "../crates/wasm", features = [
-    "native",
-    "wit",
-    "physics",
-] }
 ambient_native_std = { path = "../crates/native_std" }
->>>>>>> 04758541
 ambient_ui_native = { path = "../crates/ui_native" }
 ambient_world_audio = { path = "../crates/world_audio" }
 ambient_sky = { path = "../crates/sky" }
@@ -52,11 +43,8 @@
 ambient_editor_derive = { path = "../shared_crates/editor_derive" }
 ambient_element = { path = "../shared_crates/element" }
 ambient_project = { path = "../shared_crates/project" }
-<<<<<<< HEAD
 ambient_project_semantic = { path = "../shared_crates/project_semantic" }
-=======
 ambient_std = { path = "../shared_crates/std" }
->>>>>>> 04758541
 ambient_shared_types = { path = "../shared_crates/shared_types", features = [
     "native",
 ] }
