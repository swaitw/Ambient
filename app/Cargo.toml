--- conflicted
+++ resolved
@@ -25,12 +25,6 @@
 ambient_physics = { path = "../crates/physics" }
 ambient_primitives = { path = "../crates/primitives" }
 ambient_rpc = { path = "../crates/rpc" }
-<<<<<<< HEAD
-ambient_layout = { path = "../crates/layout" }
-ambient_text = { path = "../crates/text" }
-=======
-ambient_wasm = { path = "../crates/wasm", features = ["native"]}
->>>>>>> f3834bc1
 ambient_native_std = { path = "../crates/native_std" }
 ambient_ui_native = { path = "../crates/ui_native" }
 ambient_world_audio = { path = "../crates/world_audio" }
