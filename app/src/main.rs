use std::{path::PathBuf, str::FromStr};

use ambient_core::window::ExitStatus;
use ambient_native_std::{
    asset_cache::{AssetCache, SyncAssetKeyExt},
    asset_url::{AbsAssetUrl, ContentBaseUrlKey},
    download_asset::{AssetsCacheOnDisk, ReqwestClientKey},
};
use ambient_network::native::client::ResolvedAddr;
use clap::Parser;

mod cli;
mod client;
mod ember;
mod server;
mod shared;

use ambient_physics::physx::PhysicsKey;
use anyhow::{bail, Context};
use cli::{AssetCommand, Cli, Commands};
use log::LevelFilter;
use server::QUIC_INTERFACE_PORT;

#[cfg(not(feature = "no_bundled_certs"))]
const CERT: &[u8] = include_bytes!("../../localhost.crt");

#[cfg(not(feature = "no_bundled_certs"))]
const CERT_KEY: &[u8] = include_bytes!("../../localhost.key");

fn setup_logging() -> anyhow::Result<()> {
    const MODULES: &[(LevelFilter, &[&str])] = &[
        (
            LevelFilter::Error,
            &[
                // Warns about extra syntactic elements; we are not concerned with these.
                "fbxcel",
            ],
        ),
        (
            LevelFilter::Warn,
            &[
                "ambient_build",
                "ambient_gpu",
                "ambient_model",
                "ambient_physics",
                "ambient_native_std",
                "cranelift_codegen",
                "naga",
                "tracing",
                "symphonia_core",
                "symphonia_bundle_mp3",
                "wgpu_core",
                "wgpu_hal",
                "optivorbis",
                "symphonia_format_wav",
            ],
        ),
    ];

    // Initialize the logger and lower the log level for modules we don't need to hear from by default.
    #[cfg(not(feature = "tracing"))]
    {
        let mut builder = env_logger::builder();
        builder.filter_level(LevelFilter::Info);

        for (level, modules) in MODULES {
            for module in *modules {
                builder.filter_module(module, *level);
            }
        }

        builder.parse_default_env().try_init()?;

        Ok(())
    }

    #[cfg(feature = "tracing")]
    {
        use tracing::metadata::Level;
        use tracing_log::AsTrace;
        use tracing_subscriber::prelude::*;
        use tracing_subscriber::{registry, EnvFilter};

        let mut filter = tracing_subscriber::filter::Targets::new()
            .with_default(tracing::metadata::LevelFilter::DEBUG);
        for (level, modules) in MODULES {
            for &module in *modules {
                filter = filter.with_target(module, level.as_trace());
            }
        }

        // BLOCKING: pending https://github.com/tokio-rs/tracing/issues/2507
        // let modules: Vec<_> = MODULES.iter().flat_map(|&(level, modules)| modules.iter().map(move |&v| format!("{v}={level}"))).collect();

        // eprintln!("{modules:#?}");
        // let mut filter = tracing_subscriber::filter::EnvFilter::builder().with_default_directive(Level::INFO.into()).from_env_lossy();

        // for module in modules {
        //     filter = filter.add_directive(module.parse().unwrap());
        // }

        // let mut filter = std::env::var("RUST_LOG").unwrap_or_default().parse::<tracing_subscriber::filter::Targets>().unwrap_or_default();
        // filter.extend(MODULES.iter().flat_map(|&(level, modules)| modules.iter().map(move |&v| (v, level.as_trace()))));

        let env_filter = EnvFilter::builder()
            .with_default_directive(Level::INFO.into())
            .from_env_lossy();

        let layered_registry = registry().with(filter).with(env_filter);

        // use stackdriver format if available and requested
        #[cfg(feature = "stackdriver")]
        if std::env::var("LOG_FORMAT").unwrap_or_default() == "stackdriver" {
            layered_registry
                .with(tracing_stackdriver::layer().with_writer(std::io::stdout))
                .try_init()?;
            return Ok(());
        }

        // otherwise use the default format
        layered_registry
            .with(tracing_subscriber::fmt::Layer::new().with_timer(
                tracing_subscriber::fmt::time::LocalTime::new(time::macros::format_description!(
                    "[hour]:[minute]:[second]"
                )),
            ))
            .try_init()?;

        Ok(())
    }
}

#[derive(Debug)]
struct ProjectPath {
    url: AbsAssetUrl,
    fs_path: Option<std::path::PathBuf>,
}

impl ProjectPath {
    fn new_local(path: impl Into<PathBuf>) -> anyhow::Result<Self> {
        let path = path.into();
        let current_dir = std::env::current_dir().context("Error getting current directory")?;
        let path = if path.is_absolute() {
            path
        } else {
            ambient_std::path::normalize(&current_dir.join(path))
        };

        if path.exists() && !path.is_dir() {
            anyhow::bail!("Project path {path:?} exists and is not a directory.");
        }
        let url = AbsAssetUrl::from_directory_path(path);
        let fs_path = url.to_file_path().ok().flatten();

        Ok(Self { url, fs_path })
    }

    fn is_remote(&self) -> bool {
        self.fs_path.is_none()
    }

    // 'static to limit only to compile-time known paths
    fn push(&self, path: &'static str) -> AbsAssetUrl {
        self.url.push(path).unwrap()
    }
}

impl TryFrom<Option<String>> for ProjectPath {
    type Error = anyhow::Error;

    fn try_from(project_path: Option<String>) -> anyhow::Result<Self> {
        match project_path {
            Some(project_path)
                if project_path.starts_with("http://") || project_path.starts_with("https://") =>
            {
                let url = AbsAssetUrl::from_str(&project_path)?;
                Ok(Self { url, fs_path: None })
            }
            Some(project_path) => Self::new_local(project_path),
            None => {
                let url = AbsAssetUrl::from_directory_path(std::env::current_dir()?);
                let fs_path = url.to_file_path().ok().flatten();
                Ok(Self { url, fs_path })
            }
        }
    }
}

#[tokio::main]
async fn main() -> anyhow::Result<()> {
    setup_logging()?;

    shared::components::init()?;
    // let runtime = tokio::runtime::Builder::new_multi_thread()
    //     .enable_all()
    //     .build()?;
    let runtime = tokio::runtime::Handle::current();
    let assets = AssetCache::new(runtime.clone());
    PhysicsKey.get(&assets); // Load physics
    AssetsCacheOnDisk.insert(&assets, false); // Disable disk caching for now; see https://github.com/AmbientRun/Ambient/issues/81

    let cli = Cli::parse();

    let project = cli.project();

    if let Some(project) = project {
        if project.project {
            log::warn!("`-p`/`--project` has no semantic meaning - the path is always treated as a project path.");
            log::warn!("You do not need to use `-p`/`--project` - `ambient run project` is the same as `ambient run -p project`.");
        }
    }

    let project_path: ProjectPath = project.and_then(|p| p.path.clone()).try_into()?;

    if project_path.is_remote() {
        // project path is a URL, so let's use it as the content base URL
        ContentBaseUrlKey.insert(&assets, project_path.url.push("build/")?);
    }

    // If new: create project, immediately exit
    if let Commands::New { name, api_path, .. } = &cli.command {
        if let Some(path) = &project_path.fs_path {
            if let Err(err) =
                cli::new_project::new_project(path, name.as_deref(), api_path.as_deref())
            {
                eprintln!("Failed to create project: {err:?}");
            }
        } else {
            eprintln!("Cannot create project in a remote directory.");
        }
        return Ok(());
    }

<<<<<<< HEAD
    // If a project was specified, prepare its semantic state
    let mut semantic = ambient_project_semantic::Semantic::new()?;
    let primary_ember_scope_id = match project {
        Some(_) => {
            let path = project_path
                .fs_path
                .as_ref()
                .context("project path must be local for now")?;

            Some(ember::add(&mut semantic, path)?)
        }
        None => None,
    };

    if let Commands::Assets { command, path } = &cli.command {
        let path = ProjectPath::new_local(path.clone())?;

        match command {
            AssetCommand::MigratePipelinesToml => {
                ambient_build::migrate::toml::process(path.fs_path.unwrap())
=======
    if let Commands::Assets { command } = &cli.command {
        match command {
            AssetCommand::MigratePipelinesToml(opt) => {
                let path = ProjectPath::new_local(opt.path.clone())?;
                let manifest = load_manifest(&assets, &path).await?;
                ambient_build::migrate::toml::process(&manifest, path.fs_path.unwrap())
>>>>>>> 273e4cad
                    .await
                    .context("Failed to migrate pipelines")?;
            }
            AssetCommand::Import(opt) => match opt.path.extension() {
                Some(ext) => {
                    if ext == "wav" || ext == "mp3" || ext == "ogg" {
                        let convert = opt.convert_audio;
                        ambient_build::pipelines::import_audio(opt.path.clone(), convert)
                            .context("failed to import audio")?;
                    } else if ext == "fbx" || ext == "glb" || ext == "gltf" || ext == "obj" {
                        let collider_from_model = opt.collider_from_model;
                        ambient_build::pipelines::import_model(
                            opt.path.clone(),
                            collider_from_model,
                        )
                        .context("failed to import models")?;
                    } else if ext == "jpg" || ext == "png" || ext == "gif" || ext == "webp" {
                        // TODO: import textures API may change, so this is just a placeholder
                        todo!();
                    } else {
                        bail!("Unsupported file type");
                    }
                }
                None => bail!("Unknown file type"),
            },
        }

        return Ok(());
    }

    let manifest = if let Some(scope) = primary_ember_scope_id {
        let manifest = semantic
            .items
            .get(scope)?
            .manifest
            .clone()
            .context("no manifest for scope")?;

        Some(manifest)
    } else {
        None
    };

    let build_path = project_path.push("build");
    if let Some(manifest) = manifest.as_ref() {
        let project = project.unwrap();

        if !project.no_build {
            let build_config = ambient_build::BuildConfiguration {
                build_path: build_path
                    .to_file_path()?
                    .context("no file path for build path")?,
                assets: assets.clone(),
                semantic: &mut semantic,
                optimize: project.release,
                clean_build: project.clean_build,
                build_wasm_only: project.build_wasm_only,
            };

            let project_name = manifest
                .ember
                .name
                .as_deref()
                .unwrap_or_else(|| manifest.ember.id.as_str());

            tracing::info!("Building project {:?}", project_name);

            ambient_build::build(build_config, primary_ember_scope_id.unwrap())
                .await
                .context("Failed to build project")?;
        } else {
            todo!("Ember does not currently support remote manifests");
            // let metadata_url = build_path.push("metadata.toml")?;
            // let metadata_data = metadata_url
            //     .download_string(&assets)
            //     .await
            //     .context("Failed to load build/metadata.toml.")?;

            // Some(ambient_build::Metadata::parse(&metadata_data)?)
        }
    }

    // If this is just a build, exit now
    if matches!(&cli.command, Commands::Build { .. }) {
        return Ok(());
    }

    // If this is just a deploy then deploy and exit
    if let Commands::Deploy {
        token,
        api_server,
        force_upload,
        ensure_running,
        context,
        ..
    } = &cli.command
    {
        let Some(project_fs_path) = &project_path.fs_path else {
            anyhow::bail!("Can only deploy a local project");
        };
        let manifest = manifest.as_ref().expect("no manifest");
        let deployment_id = ambient_deploy::deploy(
            &runtime,
            api_server,
            token,
            project_fs_path,
            manifest,
            *force_upload,
        )
        .await?;
        log::info!(
            "Assets deployed successfully. Deployment id: {}. Deploy url: https://assets.ambient.run/{}",
            deployment_id,
            deployment_id,
        );
        if *ensure_running {
            let spec = ambient_cloud_client::ServerSpec::new_with_deployment(deployment_id)
                .with_context(context.clone());
            let server = ambient_cloud_client::ensure_server_running(
                &assets,
                api_server,
                token.into(),
                spec,
            )
            .await?;
            log::info!("Deployed ember is running at {}", server.host);
        }
        return Ok(());
    }

    // Otherwise, either connect to a server or host one
    let server_addr = if let Commands::Join { host, .. } = &cli.command {
        if let Some(mut host) = host.clone() {
            if host.starts_with("http://") || host.starts_with("https://") {
                tracing::info!("NOTE: Joining server by http url is still experimental and can be removed without warning.");

                host = ReqwestClientKey
                    .get(&assets)
                    .get(host)
                    .send()
                    .await?
                    .text()
                    .await?;
                if host.is_empty() {
                    anyhow::bail!("Failed to resolve host");
                }
            }
            if !host.contains(':') {
                host = format!("{host}:{QUIC_INTERFACE_PORT}");
            }
            ResolvedAddr::lookup_host(&host).await?
        } else {
            ResolvedAddr::localhost_with_port(QUIC_INTERFACE_PORT)
        }
    } else if let Some(host) = &cli.host() {
        let crypto = if let (Some(cert_file), Some(key_file)) = (&host.cert, &host.key) {
            let raw_cert = std::fs::read(cert_file).context("Failed to read certificate file")?;
            let cert_chain = if raw_cert.starts_with(b"-----BEGIN CERTIFICATE-----") {
                rustls_pemfile::certs(&mut raw_cert.as_slice())
                    .context("Failed to parse certificate file")?
            } else {
                vec![raw_cert]
            };
            let raw_key = std::fs::read(key_file).context("Failed to read certificate key")?;
            let key = if raw_key.starts_with(b"-----BEGIN ") {
                rustls_pemfile::read_all(&mut raw_key.as_slice())
                    .context("Failed to parse certificate key")?
                    .into_iter()
                    .find_map(|item| match item {
                        rustls_pemfile::Item::RSAKey(key) => Some(key),
                        rustls_pemfile::Item::PKCS8Key(key) => Some(key),
                        rustls_pemfile::Item::ECKey(key) => Some(key),
                        _ => None,
                    })
                    .ok_or_else(|| anyhow::anyhow!("No private key found"))?
            } else {
                raw_key
            };
            ambient_network::native::server::Crypto { cert_chain, key }
        } else {
            #[cfg(feature = "no_bundled_certs")]
            {
                anyhow::bail!("--cert and --key are required without bundled certs.");
            }
            #[cfg(not(feature = "no_bundled_certs"))]
            {
                tracing::info!("Using bundled certificate and key");
                ambient_network::native::server::Crypto {
                    cert_chain: vec![CERT.to_vec()],
                    key: CERT_KEY.to_vec(),
                }
            }
        };

        let working_directory = project_path
            .fs_path
            .clone()
            .unwrap_or(std::env::current_dir()?);

        let primary_ember_id = primary_ember_scope_id
            .as_ref()
            .context("non-local deployments are not currently supported")?;
        let addr = server::start(
            &runtime,
            assets.clone(),
            cli.clone(),
            working_directory,
            build_path,
            semantic,
            *primary_ember_id,
            crypto,
        )
        .await;

        ResolvedAddr::localhost_with_port(addr.port())
    } else {
        unreachable!()
    };

    // Time to join!

    if let Some(run) = cli.run() {
        // If we have run parameters, start a client and join a server
        let exit_status = client::run(assets, server_addr, run, project_path.fs_path).await;
        if exit_status == ExitStatus::FAILURE {
            bail!("client::run failed with {exit_status:?}");
        }
    } else {
        // Otherwise, wait for the Ctrl+C signal
        match tokio::signal::ctrl_c().await {
            Ok(()) => {}
            Err(err) => log::error!("Unable to listen for shutdown signal: {}", err),
        }
    }

    Ok(())
}<|MERGE_RESOLUTION|>--- conflicted
+++ resolved
@@ -231,7 +231,6 @@
         return Ok(());
     }
 
-<<<<<<< HEAD
     // If a project was specified, prepare its semantic state
     let mut semantic = ambient_project_semantic::Semantic::new()?;
     let primary_ember_scope_id = match project {
@@ -246,20 +245,11 @@
         None => None,
     };
 
-    if let Commands::Assets { command, path } = &cli.command {
-        let path = ProjectPath::new_local(path.clone())?;
-
-        match command {
-            AssetCommand::MigratePipelinesToml => {
-                ambient_build::migrate::toml::process(path.fs_path.unwrap())
-=======
     if let Commands::Assets { command } = &cli.command {
         match command {
             AssetCommand::MigratePipelinesToml(opt) => {
                 let path = ProjectPath::new_local(opt.path.clone())?;
-                let manifest = load_manifest(&assets, &path).await?;
-                ambient_build::migrate::toml::process(&manifest, path.fs_path.unwrap())
->>>>>>> 273e4cad
+                ambient_build::migrate::toml::process(path.fs_path.unwrap())
                     .await
                     .context("Failed to migrate pipelines")?;
             }
