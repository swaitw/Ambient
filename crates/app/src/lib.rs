--- conflicted
+++ resolved
@@ -340,14 +340,7 @@
 
             // Set a background color for the canvas to make it easier to tell where the canvas is for debugging purposes.
             // Use the maximum available width and height as the canvas dimensions.
-<<<<<<< HEAD
             canvas.style().set_css_text(&format!("position: fixed; background-color: black; width: {}px; height: {}px; z-index: 50", max_width, max_height));
-=======
-            canvas.style().set_css_text(&format!(
-                "background-color: crimson; width: {}px; height: {}px;",
-                max_width, max_height
-            ));
->>>>>>> dab89eec
             target.append_child(&canvas).unwrap();
         }
 
