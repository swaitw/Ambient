use std::sync::Arc;

use ambient_core::{
    asset_cache,
    bounding::world_bounding_sphere,
    camera::shadow_cameras_from_world,
    hierarchy::{dump_world_hierarchy, dump_world_hierarchy_to_user},
    main_scene,
    player::local_user_id,
    runtime,
};
use ambient_ecs::{query, World};
use ambient_element::{element_component, Element, ElementComponentExt, Hooks};
use ambient_gizmos::{gizmos, GizmoPrimitive};
use ambient_network::{client::ClientState, server::RpcArgs as ServerRpcArgs};
use ambient_renderer::{RenderTarget, Renderer};
use ambient_rpc::RpcRegistry;
use ambient_shared_types::{ModifiersState, VirtualKeyCode};
use ambient_std::{asset_cache::AssetCache, color::Color, line_hash, Cb};
use ambient_ui_native::{
    fit_horizontal, height, space_between_items, width, Button, ButtonStyle, Dropdown, Fit,
    FlowColumn, FlowRow, Image, UIExt,
};
use glam::Vec3;

type GetDebuggerState =
    Cb<dyn Fn(&mut dyn FnMut(&mut Renderer, &RenderTarget, &mut World)) + Sync + Send>;

pub async fn rpc_dump_world_hierarchy(args: ServerRpcArgs, _: ()) -> Option<String> {
    let mut res = Vec::new();
    let mut state = args.state.lock();
    let world = state.get_player_world_mut(&args.user_id)?;
    dump_world_hierarchy(world, &mut res);
    Some(String::from_utf8(res).unwrap())
}

pub fn register_server_rpcs(reg: &mut RpcRegistry<ServerRpcArgs>) {
    reg.register(rpc_dump_world_hierarchy);
}

fn dump_to_user(_assets: &AssetCache, _label: &'static str, s: String) {
    #[cfg(target_os = "unknown")]
    {
        ambient_sys::clipboard::set_background(s, move |res| match res {
            Ok(()) => tracing::info!("Wrote {_label} to clipboard"),
            Err(err) => tracing::error!("Failed to write {_label} to clipboard: {err:?}"),
        })
    }
    #[cfg(not(target_os = "unknown"))]
    {
        let rt = ambient_std::asset_cache::SyncAssetKeyExt::get(&ambient_core::RuntimeKey, _assets);
        let cache_dir = ambient_std::asset_cache::SyncAssetKeyExt::get(
            &ambient_std::download_asset::AssetsCacheDir,
            _assets,
        );

        rt.spawn(async move {
            let path = cache_dir.join(_label);

            ambient_sys::fs::create_dir_all(cache_dir)
                .await
                .expect("Failed to create tmp dir");

            ambient_sys::fs::write(&path, s)
                .await
                .expect("Failed to write to file");

            tracing::info!("Dumped renderer to {:?}", path);
        });
    }
}

#[element_component]
pub fn Debugger(hooks: &mut Hooks, get_state: GetDebuggerState) -> Element {
    let (show_shadows, set_show_shadows) = hooks.use_state(false);
    let (client_state, _) = hooks.consume_context::<ClientState>().unwrap();

    FlowColumn::el([
        FlowRow(vec![
            Button::new("Dump Client World", {
                let get_state = get_state.clone();
                move |_world| {
                    get_state(&mut |_, _, world| {
                        dump_world_hierarchy_to_user(world);
                    });
                }
            })
            .hotkey_modifier(ModifiersState::SHIFT)
            .hotkey(VirtualKeyCode::F1)
            .style(ButtonStyle::Flat)
            .el(),
            Button::new("Dump Server World", {
                let client_state = client_state;
                move |world| {
<<<<<<< HEAD
                    let assets = world.resource(asset_cache()).clone();
                    let game_client = game_client.clone();
                    world.resource(runtime()).clone().spawn(async move {
                        if let Ok(Some(res)) = game_client.rpc(rpc_dump_world_hierarchy, ()).await {
                            dump_to_user(&assets, "server_hierarchy.yml", res);
=======
                    let client_state = client_state.clone();
                    let cache_dir = AssetsCacheDir.get(world.resource(asset_cache()));
                    world.resource(runtime()).clone().spawn(async move {
                        if let Ok(Some(res)) = client_state.rpc(rpc_dump_world_hierarchy, ()).await
                        {
                            std::fs::create_dir_all(&cache_dir).ok();
                            let path = cache_dir.join("server_hierarchy.yml");
                            std::fs::write(&path, res).ok();
                            log::info!("Wrote {:?}", path);
>>>>>>> daffc98a
                        }
                    });
                }
            })
            .hotkey_modifier(ModifiersState::SHIFT)
            .hotkey(VirtualKeyCode::F2)
            .style(ButtonStyle::Flat)
            .el(),
            Button::new("Dump Client Renderer", {
                let get_state = get_state.clone();
                move |world| {
                    let assets = world.resource(asset_cache());
                    let mut s = Vec::new();
                    tracing::info!("Dumping renderer");
                    get_state(&mut |renderer, _, _| renderer.dump(&mut s));
                    dump_to_user(assets, "renderer.txt", String::from_utf8(s).unwrap());
                }
            })
            .hotkey_modifier(ModifiersState::SHIFT)
            .hotkey(VirtualKeyCode::F3)
            .style(ButtonStyle::Flat)
            .el(),
            Button::new("Show Shadow Frustums", {
                let get_state = get_state.clone();
                move |_| {
                    get_state(&mut |_, _, world| {
                        let gizmos = world.resource(gizmos());
                        let mut g = gizmos.scope(line_hash!());
                        let cascades = 5;
                        for (i, cam) in shadow_cameras_from_world(
                            world,
                            cascades,
                            1024,
                            Vec3::ONE.normalize(),
                            main_scene(),
                            world.resource_opt(local_user_id()),
                        )
                        .into_iter()
                        .enumerate()
                        {
                            for line in cam.world_space_frustum_lines() {
                                g.draw(GizmoPrimitive::line(line.0, line.1, 1.).with_color(
                                    Color::hsl(360. * i as f32 / cascades as f32, 1.0, 0.5).into(),
                                ));
                            }
                        }
                    })
                }
            })
            .hotkey_modifier(ModifiersState::SHIFT)
            .hotkey(VirtualKeyCode::F4)
            .style(ButtonStyle::Flat)
            .el(),
            Button::new("Show World Boundings", {
                let get_state = get_state.clone();
                move |_| {
                    get_state(&mut |_, _, world| {
                        let gizmos = world.resource(gizmos());
                        let mut g = gizmos.scope(line_hash!());
                        for (_, (bounding,)) in query((world_bounding_sphere(),)).iter(world, None)
                        {
                            g.draw(
                                GizmoPrimitive::sphere(bounding.center, bounding.radius)
                                    .with_color(Vec3::ONE),
                            );
                        }
                    });
                }
            })
            .hotkey_modifier(ModifiersState::SHIFT)
            .hotkey(VirtualKeyCode::F5)
            .style(ButtonStyle::Flat)
            .el(),
            Button::new("Show Shadow Maps", {
                move |_| {
                    set_show_shadows(!show_shadows);
                }
            })
            .hotkey_modifier(ModifiersState::SHIFT)
            .hotkey(VirtualKeyCode::F6)
            .style(ButtonStyle::Flat)
            .el(),
            ShaderDebug {
                get_state: get_state.clone(),
            }
            .el(),
            // Button::new("Dump Internal UI World", {
            //     move |world| {
            //         dump_world_hierarchy_to_tmp_file(world);
            //     }
            // })
            // .style(ButtonStyle::Flat)
            // .el(),
        ])
        .el()
        .with(space_between_items(), 5.),
        if show_shadows {
            ShadowMapsViz {
                get_state: get_state.clone(),
            }
            .el()
        } else {
            Element::new()
        },
    ])
    .with_background(Color::rgba(0., 0., 0., 1.).into())
    .with(fit_horizontal(), Fit::Parent)
}

#[element_component]
fn ShadowMapsViz(hooks: &mut Hooks, get_state: GetDebuggerState) -> Element {
    let (shadow_cascades, _) = hooks.use_state_with(|_| {
        let mut n_cascades = 0;
        get_state(&mut |renderer, _, _| {
            n_cascades = renderer.config.shadow_cascades;
        });
        n_cascades
    });
    FlowRow::el(
        (0..shadow_cascades)
            .map(|i| {
                ShadowMapViz {
                    get_state: get_state.clone(),
                    cascade: i,
                }
                .el()
            })
            .collect::<Vec<_>>(),
    )
    .with(space_between_items(), 5.)
    .with_background(Color::rgb(0.0, 0., 0.3).into())
}

#[element_component]
fn ShadowMapViz(hooks: &mut Hooks, get_state: GetDebuggerState, cascade: u32) -> Element {
    let (texture, _) = hooks.use_state_with(|_| {
        let mut tex = None;
        get_state(&mut |renderer, _, _| {
            tex = Some(renderer.shadows.as_ref().map(|x| {
                Arc::new(x.shadow_texture.create_view(&wgpu::TextureViewDescriptor {
                    base_array_layer: cascade,
                    array_layer_count: Some(1),
                    dimension: Some(wgpu::TextureViewDimension::D2),
                    ..Default::default()
                }))
            }));
        });
        tex.unwrap()
    });
    Image { texture }
        .el()
        .with(width(), 200.)
        .with(height(), 200.)
}

#[element_component]
fn ShaderDebug(hooks: &mut Hooks, get_state: GetDebuggerState) -> Element {
    let (show, set_show) = hooks.use_state(false);

    let (_, upd) = hooks.use_state(());

    let mut params = Default::default();
    get_state(&mut |renderer, _, _| {
        params = renderer.shader_debug_params;
    });
    let metallic_roughness = params.metallic_roughness;
    let normals = params.normals;
    let shading = params.shading;

    Dropdown {
        content: Button::new("Shader Debug", move |_| set_show(!show))
            .toggled(show)
            .el(),
        dropdown: FlowColumn::el([
            Button::new("Show metallic roughness", {
                let get_state = get_state.clone();
                let upd = upd.clone();
                move |_| {
                    get_state(&mut |renderer, _, _| {
                        renderer.shader_debug_params.metallic_roughness =
                            (1.0 - metallic_roughness).round();
                    });
                    upd(())
                }
            })
            .toggled(metallic_roughness > 0.0)
            .el(),
            Button::new("Show normals", {
                let get_state = get_state.clone();
                let upd = upd.clone();
                move |_| {
                    get_state(&mut |renderer, _, _| {
                        renderer.shader_debug_params.normals = (1.0 - normals).round();
                    });
                    upd(())
                }
            })
            .toggled(normals > 0.0)
            .el(),
            Button::new("Disable shading", {
                let get_state = get_state.clone();
                let upd = upd.clone();
                move |_| {
                    get_state(&mut |renderer, _, _| {
                        renderer.shader_debug_params.shading = (1.0 - shading).round();
                    });
                    upd(())
                }
            })
            .toggled(shading > 0.0)
            .el(),
        ]),
        show,
    }
    .el()
}<|MERGE_RESOLUTION|>--- conflicted
+++ resolved
@@ -92,23 +92,12 @@
             Button::new("Dump Server World", {
                 let client_state = client_state;
                 move |world| {
-<<<<<<< HEAD
                     let assets = world.resource(asset_cache()).clone();
-                    let game_client = game_client.clone();
-                    world.resource(runtime()).clone().spawn(async move {
-                        if let Ok(Some(res)) = game_client.rpc(rpc_dump_world_hierarchy, ()).await {
-                            dump_to_user(&assets, "server_hierarchy.yml", res);
-=======
                     let client_state = client_state.clone();
-                    let cache_dir = AssetsCacheDir.get(world.resource(asset_cache()));
                     world.resource(runtime()).clone().spawn(async move {
                         if let Ok(Some(res)) = client_state.rpc(rpc_dump_world_hierarchy, ()).await
                         {
-                            std::fs::create_dir_all(&cache_dir).ok();
-                            let path = cache_dir.join("server_hierarchy.yml");
-                            std::fs::write(&path, res).ok();
-                            log::info!("Wrote {:?}", path);
->>>>>>> daffc98a
+                            dump_to_user(&assets, "server_hierarchy.yml", res);
                         }
                     });
                 }
