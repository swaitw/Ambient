use ambient_core::{
    hierarchy::{children, parent},
    transform::{local_to_parent, local_to_world, mesh_to_local, translation},
};
<<<<<<< HEAD
use ambient_ecs::{query, query_mut, DynSystem, EntityId, SystemGroup, World};
=======
use ambient_ecs::{
    components, query, query_mut, Debuggable, Description, DynSystem, EntityId, Name, Networked,
    Store, SystemGroup, World,
};
use ambient_gpu_ecs::{
    gpu_components, ComponentToGpuSystem, GpuComponentFormat, GpuWorldSyncEvent,
};
>>>>>>> 4b966eda
use ambient_input::picking::mouse_pickable;
use glam::{vec2, vec3, vec4, Mat4, Vec2, Vec4};
use itertools::Itertools;

pub use ambient_ecs::generated::layout::{
    components::{
        align_horizontal, align_vertical, docking, fit_horizontal, fit_vertical, gpu_ui_size,
        height, is_book_file, layout, margin, max_height, max_width, mesh_to_local_from_size,
        min_height, min_width, orientation, padding, screen, space_between_items, width,
    },
    types::{Align, Docking, Fit, Layout, Orientation},
};
use ambient_gpu::gpu::Gpu;
use std::sync::Arc;

gpu_components! {
    gpu_ui_size() => ui_size: GpuComponentFormat::Vec4,
}

#[derive(Clone, Copy, Debug, Default)]
pub struct Borders {
    pub top: f32,
    pub bottom: f32,
    pub left: f32,
    pub right: f32,
}
impl Borders {
    pub const ZERO: Borders = Borders {
        top: 0.,
        bottom: 0.,
        left: 0.,
        right: 0.,
    };
    pub fn top(top: f32) -> Self {
        Self {
            top,
            ..Default::default()
        }
    }
    pub fn bottom(bottom: f32) -> Self {
        Self {
            bottom,
            ..Default::default()
        }
    }
    pub fn left(left: f32) -> Self {
        Self {
            left,
            ..Default::default()
        }
    }
    pub fn right(right: f32) -> Self {
        Self {
            right,
            ..Default::default()
        }
    }
    pub fn horizontal(left_right: f32) -> Self {
        Self {
            left: left_right,
            right: left_right,
            ..Default::default()
        }
    }
    pub fn vertical(top_bottom: f32) -> Self {
        Self {
            top: top_bottom,
            bottom: top_bottom,
            ..Default::default()
        }
    }
    pub fn even(value: f32) -> Self {
        Self {
            top: value,
            bottom: value,
            left: value,
            right: value,
        }
    }
    pub fn rect(top_bottom: f32, left_right: f32) -> Self {
        Self {
            top: top_bottom,
            bottom: top_bottom,
            left: left_right,
            right: left_right,
        }
    }
    pub fn component_by_index(&self, index: usize) -> f32 {
        match index {
            0 => self.top,
            1 => self.bottom,
            2 => self.left,
            3 => self.right,
            _ => panic!("Index should be 0-3"),
        }
    }
    pub fn get_horizontal(&self) -> f32 {
        self.left + self.right
    }
    pub fn get_vertical(&self) -> f32 {
        self.top + self.bottom
    }
    pub fn set_top(mut self, top: f32) -> Self {
        self.top = top;
        self
    }
    pub fn set_bottom(mut self, bottom: f32) -> Self {
        self.bottom = bottom;
        self
    }
    pub fn set_left(mut self, left: f32) -> Self {
        self.left = left;
        self
    }
    pub fn set_right(mut self, right: f32) -> Self {
        self.right = right;
        self
    }
    /// Distance from the top left corner to the inner content
    pub fn offset(&self) -> Vec2 {
        vec2(self.left, self.top)
    }
    pub fn border_size(&self) -> Vec2 {
        vec2(self.get_horizontal(), self.get_vertical())
    }
}
impl From<Borders> for Vec4 {
    fn from(value: Borders) -> Self {
        vec4(value.top, value.right, value.bottom, value.left)
    }
}
impl From<Vec4> for Borders {
    fn from(value: Vec4) -> Self {
        Self {
            top: value.x,
            right: value.y,
            bottom: value.z,
            left: value.w,
        }
    }
}

pub fn layout_systems() -> SystemGroup {
    SystemGroup::new(
        "layout",
        vec![
            // For all "normal" components, i.e. non-layout components
            query((width().changed(),))
                .excl(layout())
                .to_system_with_name("layout/width_non_layout", |q, world, qs, _| {
                    for (id, _) in q.collect_cloned(world, qs) {
                        invalidate_parent_layout(world, id, Orientation::Horizontal);
                    }
                }),
            query((height().changed(),))
                .excl(layout())
                .to_system_with_name("layout/height_non_layout", |q, world, qs, _| {
                    for (id, _) in q.collect_cloned(world, qs) {
                        invalidate_parent_layout(world, id, Orientation::Vertical);
                    }
                }),
            query((
                width().changed(),
                height().changed(),
                children().changed(),
                layout().changed(),
            ))
            .optional_changed(parent())
            .to_system_with_name("layout/main", |q, world, qs, _| {
                let qs = qs.unwrap();
                for _ in 0..100 {
                    let mut changed = false;
                    for (id, (_, _, children, layout)) in q.collect_cloned(world, Some(qs)) {
                        // dump_world_hierarchy_to_tmp_file(world);
                        changed = true;
                        match layout {
                            Layout::Dock => {
                                dock_layout(world, id, children);
                            }
                            Layout::Flow => {
                                flow_layout(world, id, children);
                            }
                            Layout::Bookcase => {
                                bookcase_layout(world, id, children);
                            }
                            Layout::WidthToChildren => {
                                width_to_children(world, id, children);
                            }
                        }
                    }
                    if !changed {
                        return;
                    }
                }
                log::warn!("Layout ran the full 100 iterations");
            }),
            query_mut((mesh_to_local(),), (width().changed(), height().changed()))
                .incl(mesh_to_local_from_size())
                .to_system_with_name("layout/mesh_to_local", |q, world, qs, _| {
                    for (_, (mesh_to_local,), (&width, &height)) in q.iter(world, qs) {
                        *mesh_to_local = Mat4::from_scale(vec3(width, height, 1.));
                    }
                }),
            Box::new(screens_systems()),
            node_clickable_system(),
            query_mut((gpu_ui_size(),), (width().changed(), height().changed()))
                .to_system_with_name("layout/gpu_ui_size", |q, world, qs, _| {
                    for (_, (size,), (width, height)) in q.iter(world, qs) {
                        *size = vec4(*width, *height, 0., 0.);
                    }
                }),
        ],
    )
}

pub fn gpu_world_systems(gpu: Arc<Gpu>) -> SystemGroup<GpuWorldSyncEvent> {
    SystemGroup::new(
        "layout/gpu_world",
        vec![Box::new(ComponentToGpuSystem::new(
            gpu,
            GpuComponentFormat::Vec4,
            gpu_ui_size(),
            gpu_components::ui_size(),
        ))],
    )
}

const Z_DELTA: f32 = -0.00001;

#[profiling::function]
fn dock_layout(world: &mut World, id: EntityId, children: Vec<EntityId>) {
    let padding: Borders = world
        .get(id, padding())
        .unwrap_or(Borders::ZERO.into())
        .into();
    let orientation = world
        .get(id, orientation())
        .unwrap_or(Orientation::Vertical);
    let default_dock = match orientation {
        Orientation::Vertical => Docking::Top,
        Orientation::Horizontal => Docking::Left,
    };
    let mut remaining_size = vec2(
        world.get(id, width()).unwrap_or(0.),
        world.get(id, height()).unwrap_or(0.),
    ) - padding.border_size();

    let mut remaining_offset = padding.offset();

    for (i, &c) in children.iter().enumerate() {
        let dock = world
            .get(c, docking())
            .unwrap_or(if i == children.len() - 1 {
                Docking::Fill
            } else {
                default_dock
            });
        let child_fit_horizontal = world.get(c, fit_horizontal()).unwrap_or(Fit::Parent);
        let child_fit_vertical = world.get(c, fit_vertical()).unwrap_or(Fit::Parent);
        let child_margin: Borders = world
            .get(c, margin())
            .unwrap_or(Borders::ZERO.into())
            .into();
        match dock {
            Docking::Top => {
                world
                    .set_if_changed(
                        c,
                        translation(),
                        (remaining_offset + child_margin.offset()).extend(Z_DELTA),
                    )
                    .ok();
                if child_fit_horizontal != Fit::Children {
                    world
                        .set_if_changed(
                            c,
                            width(),
                            remaining_size.x - child_margin.get_horizontal(),
                        )
                        .ok();
                }
                let height = world.get(c, height()).unwrap_or(0.) + child_margin.get_vertical();
                remaining_offset.y += height;
                remaining_size.y -= height;
            }
            Docking::Bottom => {
                let height = world.get(c, height()).unwrap_or(0.);
                world
                    .set_if_changed(
                        c,
                        translation(),
                        vec3(
                            remaining_offset.x + child_margin.left,
                            remaining_offset.y + remaining_size.y - height - child_margin.top,
                            Z_DELTA,
                        ),
                    )
                    .ok();
                if child_fit_horizontal != Fit::Children {
                    world
                        .set_if_changed(
                            c,
                            width(),
                            remaining_size.x - child_margin.get_horizontal(),
                        )
                        .ok();
                }
                remaining_size.y -= height + child_margin.get_vertical();
            }
            Docking::Left => {
                world
                    .set_if_changed(
                        c,
                        translation(),
                        (remaining_offset + child_margin.offset()).extend(Z_DELTA),
                    )
                    .ok();
                if child_fit_vertical != Fit::Children {
                    world
                        .set_if_changed(c, height(), remaining_size.y - child_margin.get_vertical())
                        .ok();
                }
                let width = world.get(c, width()).unwrap_or(0.) + child_margin.get_horizontal();
                remaining_offset.x += width;
                remaining_size.x -= width;
            }
            Docking::Right => {
                let width = world.get(c, width()).unwrap_or(0.);
                world
                    .set_if_changed(
                        c,
                        translation(),
                        vec3(
                            remaining_offset.x + remaining_size.x - width - child_margin.left,
                            remaining_offset.y + child_margin.top,
                            Z_DELTA,
                        ),
                    )
                    .ok();
                if child_fit_vertical != Fit::Children {
                    world
                        .set_if_changed(c, height(), remaining_size.y - child_margin.get_vertical())
                        .ok();
                }
                remaining_size.x -= width + child_margin.get_horizontal();
            }
            Docking::Fill => {
                world
                    .set_if_changed(
                        c,
                        translation(),
                        (remaining_offset + child_margin.offset()).extend(Z_DELTA),
                    )
                    .ok();
                if child_fit_horizontal != Fit::Children {
                    let new_width = remaining_size.x - child_margin.get_horizontal();

                    world.set_if_changed(c, width(), new_width).ok();
                }
                if child_fit_vertical != Fit::Children {
                    world
                        .set_if_changed(c, height(), remaining_size.y - child_margin.get_vertical())
                        .ok();
                }
                remaining_offset.x += remaining_size.x;
                remaining_offset.y += remaining_size.y;
                remaining_size.x = 0.;
                remaining_size.y = 0.;
            }
        }
    }
}

#[profiling::function]
fn flow_layout(world: &mut World, id: EntityId, children: Vec<EntityId>) {
    let orientation = world
        .get(id, orientation())
        .unwrap_or(Orientation::Horizontal);
    let space_between_items = world.get(id, space_between_items()).unwrap_or(0.);
    let self_padding: Borders = world
        .get(id, padding())
        .unwrap_or(Borders::ZERO.into())
        .into();
    let self_size = vec2(
        world.get(id, width()).unwrap_or(0.),
        world.get(id, height()).unwrap_or(0.),
    );
    let mut offset = Vec2::ZERO;
    let self_fit_horizontal = world.get(id, fit_horizontal()).unwrap_or(Fit::None);
    let self_fit_vertical = world.get(id, fit_vertical()).unwrap_or(Fit::None);
    let self_min_width = world.get(id, min_width()).unwrap_or(0.);
    let self_min_height = world.get(id, min_height()).unwrap_or(0.);
    let self_max_width = if self_fit_horizontal == Fit::Children {
        f32::INFINITY
    } else {
        self_size.x
    };
    let self_max_height = if self_fit_vertical == Fit::Children {
        f32::INFINITY
    } else {
        self_size.y
    };
    let mut children_width: f32 = 0.;
    let mut children_height: f32 = 0.;
    let mut line_width = 0.;
    let mut line_height = 0.;
    let children = children
        .iter()
        .filter(|id| world.has_component(**id, local_to_parent()))
        .copied()
        .collect_vec();
    let items = children
        .iter()
        .map(|&c| {
            let child_margin: Borders = world
                .get(c, margin())
                .unwrap_or(Borders::ZERO.into())
                .into();

            let child_fit_horizontal = world.get(c, fit_horizontal()).unwrap_or(Fit::None);
            let child_fit_vertical = world.get(c, fit_vertical()).unwrap_or(Fit::None);

            let child_size = vec2(
                if child_fit_horizontal == Fit::Parent {
                    0.
                } else {
                    world.get(c, width()).unwrap_or(0.) + child_margin.left + child_margin.right
                },
                if child_fit_vertical == Fit::Parent {
                    0.
                } else {
                    world.get(c, height()).unwrap_or(0.) + child_margin.top + child_margin.bottom
                },
            );
            let break_line = match orientation {
                Orientation::Horizontal => offset.x + child_size.x >= self_max_width,
                Orientation::Vertical => offset.y + child_size.y >= self_max_height,
            };
            if break_line {
                match orientation {
                    Orientation::Horizontal => {
                        offset.x = 0.;
                        offset.y += line_height;
                        line_height = 0.;
                    }
                    Orientation::Vertical => {
                        offset.y = 0.;
                        offset.x += line_width;
                        line_width = 0.;
                    }
                }
            }
            children_width = children_width.max(offset.x + child_size.x);
            children_height = children_height.max(offset.y + child_size.y);
            let child_position =
                vec3(child_margin.left, child_margin.top, 0.) + offset.floor().extend(Z_DELTA);
            match orientation {
                Orientation::Horizontal => offset.x += child_size.x + space_between_items,
                Orientation::Vertical => offset.y += child_size.y + space_between_items,
            }
            line_width = line_width.max(child_size.x);
            line_height = line_height.max(child_size.y);

            child_position
        })
        .collect_vec();

    let inner_width = children_width.max(self_min_width - self_padding.get_horizontal())
        + self_padding.get_horizontal();
    let inner_height = children_height.max(self_min_height - self_padding.get_vertical())
        + self_padding.get_vertical();

    let new_self_width = if self_fit_horizontal == Fit::Children {
        inner_width
    } else {
        self_size.x
    };
    let new_self_height = if self_fit_vertical == Fit::Children {
        inner_height
    } else {
        self_size.y
    };

    let align_horizontal = world.get(id, align_horizontal()).unwrap_or(Align::Begin);
    let align_vertical = world.get(id, align_vertical()).unwrap_or(Align::Begin);
    let align_left = match align_horizontal {
        Align::Begin => self_padding.left,
        Align::Center => (new_self_width - children_width) / 2.,
        Align::End => new_self_width - children_width - self_padding.left,
    };

    let align_top = match align_vertical {
        Align::Begin => self_padding.top,
        Align::Center => (new_self_height - children_height) / 2.,
        Align::End => new_self_height - children_height - self_padding.top,
    };

    for (&c, pos) in children.iter().zip(items.into_iter()) {
        let child_margin: Borders = world
            .get(c, margin())
            .unwrap_or(Borders::ZERO.into())
            .into();
        let child_base_position = vec3(align_left, align_top, 0.) + pos;
        let child_fit_horizontal = world.get(c, fit_horizontal()).unwrap_or(Fit::None);
        let child_fit_vertical = world.get(c, fit_vertical()).unwrap_or(Fit::None);
        let child_width = if child_fit_horizontal == Fit::Parent {
            let child_new_width =
                new_self_width - child_base_position.x - child_margin.right - self_padding.right;
            world.set_if_changed(c, width(), child_new_width).ok();
            child_new_width
        } else {
            world.get(c, width()).unwrap_or(0.)
        };
        let child_height = if child_fit_vertical == Fit::Parent {
            let child_new_height =
                new_self_height - child_base_position.y - child_margin.bottom - self_padding.bottom;
            world.set_if_changed(c, height(), child_new_height).ok();
            child_new_height
        } else {
            world.get(c, height()).unwrap_or(0.)
        };
        let mut child_position = child_base_position;
        match orientation {
            Orientation::Horizontal => match align_vertical {
                Align::Begin => {}
                Align::Center => {
                    child_position.y += (children_height - child_height) / 2.;
                }
                Align::End => {
                    child_position.y += children_height - child_height;
                }
            },
            Orientation::Vertical => match align_horizontal {
                Align::Begin => {}
                Align::Center => {
                    child_position.x += (children_width - child_width) / 2.;
                }
                Align::End => {
                    child_position.x += children_width - child_width;
                }
            },
        }
        world.set_if_changed(c, translation(), child_position).ok();
    }
    if self_fit_horizontal == Fit::Children && self_size.x != new_self_width {
        world.set(id, width(), new_self_width).ok();
        invalidate_parent_layout(world, id, Orientation::Horizontal);
    }
    if self_fit_vertical == Fit::Children && self_size.y != new_self_height {
        world.set(id, height(), new_self_height).ok();
        invalidate_parent_layout(world, id, Orientation::Vertical);
    }
}

#[profiling::function]
fn bookcase_layout(world: &mut World, id: EntityId, files: Vec<EntityId>) {
    let orientation = world
        .get(id, orientation())
        .unwrap_or(Orientation::Horizontal);
    let self_size = vec2(
        world.get(id, width()).unwrap_or(0.),
        world.get(id, height()).unwrap_or(0.),
    );
    let mut children_size = Vec2::ZERO;
    let mut offset = Vec2::ZERO;
    let to_update = files
        .iter()
        .map(|&file| {
            assert!(
                world.has_component(file, is_book_file()),
                "Each child of a Bookcase should be a BookFile"
            );
            let file_childs = world
                .get_ref(file, children())
                .expect("BookFile must contain children");
            let container = file_childs[0];
            let book = file_childs[1];
            let book_size = vec2(
                world.get(book, width()).unwrap_or(0.),
                world.get(book, height()).unwrap_or(0.),
            );
            children_size.x = children_size.x.max(book_size.x);
            children_size.y = children_size.y.max(book_size.y);
            world
                .set_if_changed(file, translation(), offset.extend(Z_DELTA))
                .ok();
            world
                .set_if_changed(container, translation(), Vec2::ZERO.extend(Z_DELTA))
                .ok();
            world
                .set_if_changed(book, translation(), Vec2::ZERO.extend(Z_DELTA * 10.))
                .ok();
            if orientation == Orientation::Vertical {
                offset.y += book_size.y;
            } else {
                offset.x += book_size.x;
            }
            (container, book_size)
        })
        .collect_vec();
    for (container, book_size) in to_update {
        if orientation == Orientation::Vertical {
            world
                .set_if_changed(container, width(), children_size.x)
                .ok();
            world.set_if_changed(container, height(), book_size.y).ok();
        } else {
            world.set_if_changed(container, width(), book_size.x).ok();
            world
                .set_if_changed(container, height(), children_size.y)
                .ok();
        }
    }
    let new_size = if orientation == Orientation::Vertical {
        vec2(children_size.x, offset.y)
    } else {
        vec2(offset.x, children_size.x)
    };
    if new_size.x != self_size.x {
        world.set(id, width(), new_size.x).ok();
        invalidate_parent_layout(world, id, Orientation::Horizontal);
    }
    if new_size.y != self_size.y {
        world.set(id, height(), new_size.y).ok();
        invalidate_parent_layout(world, id, Orientation::Vertical);
    }
}

#[profiling::function]
fn width_to_children(world: &mut World, id: EntityId, children: Vec<EntityId>) {
    let self_width = world.get(id, width()).unwrap_or(0.);
    for c in children {
        world.set(c, width(), self_width).ok();
    }
}

fn invalidate_parent_layout(world: &mut World, id: EntityId, orientation: Orientation) {
    let self_is_parent_fit = match orientation {
        Orientation::Horizontal => {
            world.get(id, fit_horizontal()).unwrap_or(Fit::None) == Fit::Parent
        }
        Orientation::Vertical => world.get(id, fit_vertical()).unwrap_or(Fit::None) == Fit::Parent,
    };
    if self_is_parent_fit {
        return;
    }
    if let Ok(parent) = world.get(id, parent()) {
        let comp = match orientation {
            Orientation::Horizontal => width(),
            Orientation::Vertical => height(),
        };
        world.get_mut(parent, comp).ok();
        if world.has_component(parent, is_book_file()) {
            invalidate_parent_layout(world, parent, orientation);
        }
    }
}

fn node_clickable_system() -> DynSystem {
    query_mut((mouse_pickable(),), (width().changed(), height().changed())).to_system_with_name(
        "layout/mouse_pickable",
        |q, world, qs, _| {
            for (_, (pickable,), (&width, &height)) in q.iter(world, qs) {
                pickable.max = vec3(width, height, 0.0001);
            }
        },
    )
}

fn screens_systems() -> SystemGroup {
    SystemGroup::new(
        "layout/screens",
        vec![query((local_to_world().changed(), children().changed()))
            .incl(screen())
            .to_system(|q, world, qs, _| {
                for (_, (ltw, children)) in q.collect_cloned(world, qs) {
                    let (_, _, pos) = ltw.to_scale_rotation_translation();
                    for c in children {
                        if let Ok(p) = world.get_mut(c, translation()) {
                            p.x = -pos.x;
                            p.y = -pos.y;
                        }
                    }
                }
            })],
    )
}<|MERGE_RESOLUTION|>--- conflicted
+++ resolved
@@ -2,17 +2,10 @@
     hierarchy::{children, parent},
     transform::{local_to_parent, local_to_world, mesh_to_local, translation},
 };
-<<<<<<< HEAD
 use ambient_ecs::{query, query_mut, DynSystem, EntityId, SystemGroup, World};
-=======
-use ambient_ecs::{
-    components, query, query_mut, Debuggable, Description, DynSystem, EntityId, Name, Networked,
-    Store, SystemGroup, World,
-};
 use ambient_gpu_ecs::{
     gpu_components, ComponentToGpuSystem, GpuComponentFormat, GpuWorldSyncEvent,
 };
->>>>>>> 4b966eda
 use ambient_input::picking::mouse_pickable;
 use glam::{vec2, vec3, vec4, Mat4, Vec2, Vec4};
 use itertools::Itertools;
