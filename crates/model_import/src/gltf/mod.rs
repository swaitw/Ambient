--- conflicted
+++ resolved
@@ -152,9 +152,6 @@
             gltf::image::Format::R32G32B32FLOAT => todo!(),
             gltf::image::Format::R32G32B32A32FLOAT => todo!(),
         };
-<<<<<<< HEAD
-        let path = asset_crate.images.insert(&format!("{index}"), img).path;
-=======
         let mut is_mr = false;
         for mat in import.document.materials() {
             if let Some(mr) = mat.pbr_metallic_roughness().metallic_roughness_texture() {
@@ -172,7 +169,6 @@
             }
         }
         let path = asset_crate.images.insert(&format!("{}", index), img).path;
->>>>>>> e4bdfdbc
         images.push(path);
     }
 
