--- conflicted
+++ resolved
@@ -105,7 +105,6 @@
 // passed all the way through.
 #[cfg(not(target_os = "unknown"))]
 pub fn add(world: &mut World, url: String) -> Result<(), url::ParseError> {
-<<<<<<< HEAD
     let semantic = world_semantic(world);
     let async_run = world.resource(async_run()).clone();
 
@@ -162,64 +161,6 @@
     let semantic = world_semantic(world);
     let semantic = semantic.blocking_lock();
 
-=======
-    let semantic = world_semantic(world);
-    let async_run = world.resource(async_run()).clone();
-
-    let package_url = AbsAssetUrl::from_str(&url)?;
-
-    world.resource(runtime()).spawn(async move {
-        let mut semantic = semantic.lock().await;
-
-        let package_item_id_result =
-            add_to_semantic_and_register_components(&mut semantic, &package_url).await;
-
-        async_run.run(move |world| {
-            let package_item_id = match package_item_id_result {
-                Ok(id) => id,
-                Err(err) => {
-                    world
-                        .resource_mut(world_events())
-                        .add_message(PackageLoadFailure {
-                            url: url.clone(),
-                            reason: err.to_string(),
-                        });
-                    return;
-                }
-            };
-
-            match sync_semantic_to_world(world, package_item_id) {
-                Ok(id) => {
-                    world
-                        .resource_mut(world_events())
-                        .add_message(PackageLoadSuccess {
-                            package: id,
-                            url: url.clone(),
-                        });
-                }
-                Err(err) => {
-                    world
-                        .resource_mut(world_events())
-                        .add_message(PackageLoadFailure {
-                            url: url.clone(),
-                            reason: err.to_string(),
-                        });
-                }
-            }
-        });
-    });
-
-    Ok(())
-}
-
-fn sync_semantic_to_world(
-    world: &mut World,
-    package_item_id: ItemId<Package>,
-) -> anyhow::Result<EntityId> {
-    let semantic = world_semantic(world);
-    let semantic = semantic.blocking_lock();
-
->>>>>>> d079bdfe
     let main_package_id = semantic.items.get(package_item_id).data.id.to_string();
 
     let package_id_spawned = world
