use std::sync::Arc;

use ambient_core::{
    gpu_components,
    gpu_ecs::{ComponentToGpuSystem, GpuComponentFormat, GpuWorldSyncEvent},
    hierarchy::children,
};
use ambient_ecs::{query, ArchetypeFilter, Component, SystemGroup, World};
use ambient_gpu::{
    gpu::{Gpu, GpuKey},
    mesh_buffer::MeshBuffer,
    shader_module::{BindGroupDesc, GraphicsPipeline, GraphicsPipelineInfo, Shader},
    texture::Texture,
};
use ambient_std::{
    asset_cache::{AssetCache, SyncAssetKeyExt},
    include_file,
};
use wgpu::{BindGroupLayoutEntry, BindingType, PrimitiveTopology, ShaderStages};

use super::{
    FSMain, RendererCollectState, RendererResources, RendererTarget, ShaderModule, TreeRenderer,
    TreeRendererConfig,
};
use crate::{bind_groups::BindGroups, RendererConfig};

pub use ambient_ecs::generated::components::core::rendering::{outline, outline_recursive};

gpu_components! {
    outline() => outline: GpuComponentFormat::Vec4,
}

pub struct OutlinesConfig {
    pub scene: Component<()>,
    pub renderer_resources: RendererResources,
}

pub struct Outlines {
    outlines: Arc<Texture>,
    pipeline: GraphicsPipeline,
    renderer: TreeRenderer,
    collect_state: RendererCollectState,
    _config: OutlinesConfig,
    gpu: Arc<Gpu>,
}

const OUTLINES_BIND_GROUP: &str = "OUTLINES_BIND_GROUP";

fn get_outlines_layout() -> BindGroupDesc<'static> {
    BindGroupDesc {
        entries: vec![BindGroupLayoutEntry {
            binding: 0,
            visibility: ShaderStages::FRAGMENT,
            ty: BindingType::Texture {
                sample_type: wgpu::TextureSampleType::Float { filterable: false },
                view_dimension: wgpu::TextureViewDimension::D2,
                multisampled: false,
            },
            count: None,
        }],
        label: OUTLINES_BIND_GROUP.into(),
    }
}

impl Outlines {
    pub fn new(
        assets: &AssetCache,
        config: OutlinesConfig,
        renderer_config: RendererConfig,
    ) -> Self {
        let gpu = GpuKey.get(assets);

        let shader = Shader::new(
            assets,
            "Outlines",
            &[OUTLINES_BIND_GROUP],
            &ShaderModule::new("outlines", include_file!("outlines.wgsl"))
                .with_binding_desc(get_outlines_layout()),
        )
        .unwrap();

        let pipeline = shader.to_pipeline(
            &gpu,
            GraphicsPipelineInfo {
                targets: &[Some(gpu.swapchain_format().into())],
                topology: PrimitiveTopology::TriangleStrip,
                ..Default::default()
            },
        );

        Self {
            outlines: Self::create_outline_texture(
                gpu.clone(),
                wgpu::Extent3d {
                    width: 1,
                    height: 1,
                    depth_or_array_layers: 1,
                },
            ),
            pipeline,
            collect_state: RendererCollectState::new(assets),
            renderer: TreeRenderer::new(TreeRendererConfig {
                gpu: gpu.clone(),
                assets: assets.clone(),
                renderer_config,
                targets: vec![Some(wgpu::ColorTargetState {
                    format: Outlines::FORMAT,
                    blend: Some(wgpu::BlendState::ALPHA_BLENDING),
                    write_mask: wgpu::ColorWrites::all(),
                })],
                filter: ArchetypeFilter::new().incl(config.scene).incl(outline()),
                renderer_resources: config.renderer_resources.clone(),
                fs_main: FSMain::Outline,
                opaque_only: false,
                depth_stencil: false,
                cull_mode: Some(wgpu::Face::Back),
                depth_bias: Default::default(),
            }),
            _config: config,
            gpu,
        }
    }

    pub const FORMAT: wgpu::TextureFormat = wgpu::TextureFormat::Rgba32Float;

    fn create_outline_texture(gpu: Arc<Gpu>, size: wgpu::Extent3d) -> Arc<Texture> {
        Arc::new(Texture::new(
            gpu,
            &wgpu::TextureDescriptor {
                label: Some("Renderer.outlines"),
                size,
                mip_level_count: 1,
                sample_count: 1,
                dimension: wgpu::TextureDimension::D2,
                format: Self::FORMAT,
<<<<<<< HEAD
                usage: wgpu::TextureUsages::RENDER_ATTACHMENT | wgpu::TextureUsages::TEXTURE_BINDING,
                view_formats: &[]
=======
                usage: wgpu::TextureUsages::RENDER_ATTACHMENT
                    | wgpu::TextureUsages::TEXTURE_BINDING,
>>>>>>> 479c2ed0
            },
        ))
    }

    pub fn render(
        &mut self,
        world: &mut World,
        encoder: &mut wgpu::CommandEncoder,
        post_submit: &mut Vec<Box<dyn FnOnce() + Send + Send>>,
        target: &RendererTarget,
        bind_groups: &BindGroups,
        mesh_buffer: &MeshBuffer,
    ) {
        let bind_group_layout = self.pipeline.pipeline().get_bind_group_layout(0);

        if self.outlines.size != target.size() {
            self.outlines = Self::create_outline_texture(self.gpu.clone(), target.size());
        }
        let outlines = self.outlines.create_view(&Default::default());

        self.collect_state.set_camera(0);
        self.renderer.update(world);
        self.renderer.run_collect(
            encoder,
            post_submit,
            bind_groups.mesh_meta,
            bind_groups.entities,
            &mut self.collect_state,
        );

        {
            ambient_profiling::scope!("Outlines stencil");
            let mut render_pass = encoder.begin_render_pass(&wgpu::RenderPassDescriptor {
                label: Some("Outlines"),
                color_attachments: &[Some(wgpu::RenderPassColorAttachment {
                    view: &outlines,
                    resolve_target: None,
                    ops: wgpu::Operations {
                        load: wgpu::LoadOp::Clear(wgpu::Color::TRANSPARENT),
                        store: true,
                    },
                })],
                depth_stencil_attachment: None,
            });
            render_pass.set_index_buffer(
                mesh_buffer.index_buffer.buffer().slice(..),
                wgpu::IndexFormat::Uint32,
            );

            self.renderer
                .render(&mut render_pass, &self.collect_state, bind_groups);
            {
                ambient_profiling::scope!("Drop render pass");
                drop(render_pass);
            }
        }

        let bind_group = self
            .gpu
            .device
            .create_bind_group(&wgpu::BindGroupDescriptor {
                layout: &bind_group_layout,
                entries: &[wgpu::BindGroupEntry {
                    binding: 0,
                    resource: wgpu::BindingResource::TextureView(&outlines),
                }],
                label: None,
            });

        let mut rpass = encoder.begin_render_pass(&wgpu::RenderPassDescriptor {
            label: None,
            color_attachments: &[Some(wgpu::RenderPassColorAttachment {
                view: target.color(),
                resolve_target: None,
                ops: wgpu::Operations {
                    load: wgpu::LoadOp::Load,
                    store: true,
                },
            })],
            depth_stencil_attachment: None,
        });

        rpass.set_pipeline(self.pipeline.pipeline());
        rpass.set_bind_group(0, &bind_group, &[]);
        rpass.draw(0..4, 0..1);
    }
    pub fn dump(&self, f: &mut dyn std::io::Write) {
        self.renderer.dump(f);
    }
}

pub fn systems() -> SystemGroup {
    SystemGroup::new(
        "outlines",
        vec![
            query((outline_recursive().changed(),)).to_system(|q, world, qs, _| {
                for (id, (val,)) in q.collect_cloned(world, qs) {
                    world.add_component(id, outline(), val).ok();
                }
            }),
            query((outline_recursive(),))
                .despawned()
                .to_system(|q, world, qs, _| {
                    for (id, _) in q.collect_cloned(world, qs) {
                        world.remove_component(id, outline()).ok();
                    }
                }),
            query((outline_recursive(), children().changed())).to_system(|q, world, qs, _| {
                for (_, (val, childs)) in q.collect_cloned(world, qs) {
                    for c in childs {
                        world.add_component(c, outline_recursive(), val).ok();
                    }
                }
            }),
            query((outline_recursive(), children()))
                .despawned()
                .to_system(|q, world, qs, _| {
                    for (_, (_, childs)) in q.collect_cloned(world, qs) {
                        for c in childs {
                            world.remove_component(c, outline_recursive()).ok();
                        }
                    }
                }),
        ],
    )
}

pub fn gpu_world_systems() -> SystemGroup<GpuWorldSyncEvent> {
    SystemGroup::new(
        "outlines/gpu_world_update",
        vec![Box::new(ComponentToGpuSystem::new(
            GpuComponentFormat::Vec4,
            outline(),
            gpu_components::outline(),
        ))],
    )
}<|MERGE_RESOLUTION|>--- conflicted
+++ resolved
@@ -133,13 +133,9 @@
                 sample_count: 1,
                 dimension: wgpu::TextureDimension::D2,
                 format: Self::FORMAT,
-<<<<<<< HEAD
-                usage: wgpu::TextureUsages::RENDER_ATTACHMENT | wgpu::TextureUsages::TEXTURE_BINDING,
-                view_formats: &[]
-=======
                 usage: wgpu::TextureUsages::RENDER_ATTACHMENT
                     | wgpu::TextureUsages::TEXTURE_BINDING,
->>>>>>> 479c2ed0
+                view_formats: &[],
             },
         ))
     }
