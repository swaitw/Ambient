--- conflicted
+++ resolved
@@ -55,20 +55,12 @@
         files.extend(load_files(&working_dir, &filename).unwrap());
     }
 
-<<<<<<< HEAD
-    println!("Assembling guest files");
-=======
->>>>>>> e2474f35
     for guest_path in std::fs::read_dir("../../guest/")
         .unwrap()
         .filter_map(Result::ok)
         .map(|de| de.path())
         .filter(|de| de.is_dir())
     {
-<<<<<<< HEAD
-        println!("Reading file in guest path: {guest_path:?}");
-=======
->>>>>>> e2474f35
         // HACK: Build wit files ahead of time so that we don't need to use a macro in the guest code.
         //
         // Additionally, generate the API schema Rust code ahead of time.
