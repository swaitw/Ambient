//! Used to implement all the client-specific host functions.
//!
//! If implementing a trait that is also available on the server, it should go in [super].

use ambient_audio::AudioFromUrl;
use ambient_core::{
    asset_cache,
    async_ecs::async_run,
    player::local_user_id,
    runtime,
    window::{window_ctl, WindowCtl},
};
use ambient_input::{player_prev_raw_input, player_raw_input};
use ambient_network::client::game_client;
use ambient_std::{asset_cache::AsyncAssetKeyExt, asset_url::AbsAssetUrl};
use ambient_world_audio::{audio_sender, AudioMessage};
use anyhow::Context;
use winit::window::CursorGrabMode;

use super::Bindings;
use crate::shared::{
    conversion::{FromBindgen, IntoBindgen},
    implementation::message,
    wit,
};

use ambient_core::camera::screen_ray;

impl wit::client_message::Host for Bindings {
    fn send(
        &mut self,
        target: wit::client_message::Target,
        name: String,
        data: Vec<u8>,
    ) -> anyhow::Result<()> {
        use wit::client_message::Target;
        let module_id = self.id;
        let world = self.world_mut();

        match target {
            Target::ServerUnreliable | Target::ServerReliable => {
                let connection = world
                    .resource(game_client())
                    .as_ref()
                    .context("no game client")?
                    .connection
                    .clone();

                message::send_networked(
                    world,
                    connection,
                    module_id,
                    &name,
                    &data,
                    matches!(target, Target::ServerReliable),
                )
            }
            Target::LocalBroadcast => message::send_local(world, module_id, None, name, data),
            Target::Local(id) => {
                message::send_local(world, module_id, Some(id.from_bindgen()), name, data)
            }
        }
    }
}
impl wit::client_player::Host for Bindings {
    fn get_local(&mut self) -> anyhow::Result<wit::types::EntityId> {
        crate::shared::implementation::player::get_by_user_id(
            self.world(),
            self.world().resource(local_user_id()).clone(),
        )
        .transpose()
        .unwrap()
    }
}
impl wit::client_input::Host for Bindings {
    fn get(&mut self) -> anyhow::Result<wit::client_input::Input> {
        Ok(self
            .world()
            .resource(player_raw_input())
            .clone()
            .into_bindgen())
    }

    fn get_previous(&mut self) -> anyhow::Result<wit::client_input::Input> {
        Ok(self
            .world()
            .resource(player_prev_raw_input())
            .clone()
            .into_bindgen())
    }

    fn set_cursor(&mut self, icon: wit::client_input::CursorIcon) -> anyhow::Result<()> {
        Ok(self
            .world()
            .resource(ambient_core::window::window_ctl())
            .send(ambient_core::window::WindowCtl::SetCursorIcon(
                icon.from_bindgen().into(),
            ))?)
    }

    fn set_cursor_visible(&mut self, visible: bool) -> anyhow::Result<()> {
        Ok(self
            .world()
            .resource(ambient_core::window::window_ctl())
            .send(ambient_core::window::WindowCtl::ShowCursor(visible))?)
    }

    fn set_cursor_lock(&mut self, lock: bool) -> anyhow::Result<()> {
        let grab_mode = if lock {
            if cfg!(target_os = "windows") || cfg!(target_os = "linux") {
                CursorGrabMode::Confined
            } else if cfg!(target_os = "macos") {
                CursorGrabMode::Locked
            } else {
                anyhow::bail!("Unsupported platform for cursor lock.")
            }
        } else {
            CursorGrabMode::None
        };

        Ok(self
            .world()
            .resource(ambient_core::window::window_ctl())
            .send(ambient_core::window::WindowCtl::GrabCursor(grab_mode))?)
    }
}
impl wit::client_camera::Host for Bindings {
    fn screen_ray(
        &mut self,
        camera: wit::types::EntityId,
        clip_space_pos: wit::types::Vec2,
    ) -> anyhow::Result<wit::types::Ray> {
        let mut ray = screen_ray(
            self.world(),
            camera.from_bindgen(),
            clip_space_pos.from_bindgen(),
        )?;
        ray.dir *= -1.;
        Ok(ray.into_bindgen())
    }

    fn screen_to_clip_space(
        &mut self,
        screen_pos: wit::types::Vec2,
    ) -> anyhow::Result<wit::types::Vec2> {
        Ok(
            ambient_core::window::screen_to_clip_space(self.world(), screen_pos.from_bindgen())
                .into_bindgen(),
        )
    }
}
impl wit::client_audio::Host for Bindings {
    fn load(&mut self, url: String) -> anyhow::Result<()> {
        let world = self.world();
        let assets = world.resource(asset_cache()).clone();
        let asset_url = AbsAssetUrl::from_asset_key(url).to_string();
        let audio_url = AudioFromUrl {
            url: AbsAssetUrl::parse(asset_url).context("Failed to parse audio url")?,
        };
        let _track = audio_url.peek(&assets);
        Ok(())
    }

    fn play(&mut self, url: String, looping: bool, amp: f32, uid: u32) -> anyhow::Result<()> {
        let world = self.world();
        let assets = world.resource(asset_cache()).clone();
        let asset_url = AbsAssetUrl::from_asset_key(url).to_string();
        let audio_url = AudioFromUrl {
            url: AbsAssetUrl::parse(asset_url.clone()).context("Failed to parse audio url")?,
        };
        let runtime = world.resource(runtime()).clone();
        let async_run = world.resource(async_run()).clone();
        runtime.spawn(async move {
            let track = audio_url.get(&assets).await;
            async_run.run(move |world| {
                match track {
                    Ok(track) => {
                        let sender = world.resource(audio_sender());
                        sender
                            .send(AudioMessage::Track(
                                track,
                                looping,
                                amp,
                                asset_url.replace("ambient-assets:/", ""),
                                uid,
                            ))
                            .unwrap();
                    }
                    Err(e) => log::error!("{e:?}"),
                };
            });
        });
        Ok(())
    }
<<<<<<< HEAD

    fn stop(&mut self, url: String) -> anyhow::Result<()> {
        let world = self.world();
        let runtime = world.resource(runtime()).clone();
        let async_run = world.resource(async_run()).clone();
        runtime.spawn(async move {
            async_run.run(move |world| {
                let sender = world.resource(audio_sender());
                sender.send(AudioMessage::Stop(url)).unwrap();
            });
        });
        Ok(())
    }

    fn set_amp(&mut self, url: String, amp: f32) -> anyhow::Result<()> {
        let world = self.world();
        let runtime = world.resource(runtime()).clone();
        let async_run = world.resource(async_run()).clone();
        runtime.spawn(async move {
            async_run.run(move |world| {
                let sender = world.resource(audio_sender());
                sender.send(AudioMessage::UpdateVolume(url, amp)).unwrap();
            });
        });
        Ok(())
    }

    fn stop_by_id(&mut self, uid: u32) -> anyhow::Result<()> {
        let world = self.world();
        let runtime = world.resource(runtime()).clone();
        let async_run = world.resource(async_run()).clone();
        runtime.spawn(async move {
            async_run.run(move |world| {
                let sender = world.resource(audio_sender());
                sender.send(AudioMessage::StopById(uid)).unwrap();
            });
        });
=======
}
impl wit::client_window::Host for Bindings {
    fn set_fullscreen(&mut self, fullscreen: bool) -> anyhow::Result<()> {
        self.world_mut()
            .resource(window_ctl())
            .send(WindowCtl::SetFullscreen(fullscreen))?;
>>>>>>> ab42c1dd
        Ok(())
    }
}<|MERGE_RESOLUTION|>--- conflicted
+++ resolved
@@ -192,7 +192,6 @@
         });
         Ok(())
     }
-<<<<<<< HEAD
 
     fn stop(&mut self, url: String) -> anyhow::Result<()> {
         let world = self.world();
@@ -230,14 +229,14 @@
                 sender.send(AudioMessage::StopById(uid)).unwrap();
             });
         });
-=======
+        Ok(())
+    }
 }
 impl wit::client_window::Host for Bindings {
     fn set_fullscreen(&mut self, fullscreen: bool) -> anyhow::Result<()> {
         self.world_mut()
             .resource(window_ctl())
             .send(WindowCtl::SetFullscreen(fullscreen))?;
->>>>>>> ab42c1dd
         Ok(())
     }
 }