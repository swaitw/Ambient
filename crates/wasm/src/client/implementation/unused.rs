--- conflicted
+++ resolved
@@ -3,18 +3,8 @@
 use super::Bindings;
 use crate::shared::{implementation::unsupported, wit};
 
-<<<<<<< HEAD
-impl wit::server_asset::Host for Bindings {
-    fn build_wasm(&mut self) -> anyhow::Result<()> {
-        unsupported()
-    }
-}
+impl wit::server_asset::Host for Bindings {}
 
-=======
-#[async_trait::async_trait]
-impl wit::server_asset::Host for Bindings {}
-#[async_trait::async_trait]
->>>>>>> e2474f35
 impl wit::server_physics::Host for Bindings {
     fn add_force(
         &mut self,
