--- conflicted
+++ resolved
@@ -1,19 +1,7 @@
-<<<<<<< HEAD
-use ambient_core::asset_cache;
-use ambient_input::{player_prev_raw_input, player_raw_input};
-use ambient_physics::physx::character_controller;
-use ambient_std::{
-    asset_cache::SyncAssetKeyExt,
-    asset_url::{AssetUrl, ServerBaseUrlKey},
-    shapes::Ray,
-=======
-use ambient_core::{
-    player::{player, user_id},
->>>>>>> 67adee19
-};
+use ambient_core::player::{player, user_id};
 use ambient_ecs::{query, EntityId, World};
 use ambient_network::server::player_connection;
-use ambient_physics::{helpers::PhysicsObjectCollection, physx::character_controller};
+use ambient_physics::physx::character_controller;
 use ambient_std::shapes::Ray;
 use anyhow::Context;
 use physxx::{PxControllerCollisionFlag, PxControllerFilters};
@@ -282,14 +270,7 @@
         .collect();
 
     for connection in connections {
-        message::send_networked(
-            world,
-            connection,
-            module_id,
-            &name,
-            &data,
-            reliable,
-        )?;
+        message::send_networked(world, connection, module_id, &name, &data, reliable)?;
     }
 
     Ok(())
