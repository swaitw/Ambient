--- conflicted
+++ resolved
@@ -189,18 +189,14 @@
         shared::implementation::player::get_by_user_id(self.world(), user_id)
     }
 }
+
 #[async_trait::async_trait]
 impl wit::asset::Host for Bindings {
-<<<<<<< HEAD
-    fn url(&mut self, path: String) -> anyhow::Result<Result<String, wit::asset::UrlError>> {
-        shared::implementation::asset::url(self.world(), path, false)
-=======
-    async fn url(
+    fn url(
         &mut self,
         package_id: String,
         path: String,
     ) -> anyhow::Result<Result<String, wit::asset::UrlError>> {
         shared::implementation::asset::url(self.world(), package_id, path, false)
->>>>>>> e2474f35
     }
 }