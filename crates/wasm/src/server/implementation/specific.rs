--- conflicted
+++ resolved
@@ -13,11 +13,9 @@
 use ambient_ecs::{generated::messages::HttpResponse, query, EntityId, Message, World};
 use ambient_native_std::asset_url::AbsAssetUrl;
 use ambient_network::server::player_transport;
-<<<<<<< HEAD
+
 use anyhow::Context;
 use wasm_bridge::async_trait;
-=======
->>>>>>> e2474f35
 
 use super::super::Bindings;
 
@@ -30,29 +28,10 @@
 
 mod physics;
 
-<<<<<<< HEAD
-impl shared::wit::server_asset::Host for Bindings {
-    fn build_wasm(&mut self) -> wasm_bridge::Result<()> {
-        let build_wasm = self
-            .world()
-            .resource_opt(crate::server::build_wasm())
-            .context("no build project call available (non-local project?)")?
-            .clone();
-
-        build_wasm(self.world_mut());
-
-        Ok(())
-    }
-}
-
-=======
-#[cfg(feature = "wit")]
 #[async_trait::async_trait]
 impl shared::wit::server_asset::Host for Bindings {}
 
-#[cfg(feature = "wit")]
 #[async_trait::async_trait]
->>>>>>> e2474f35
 impl shared::wit::server_message::Host for Bindings {
     fn send(
         &mut self,
