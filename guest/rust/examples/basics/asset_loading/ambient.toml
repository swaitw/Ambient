--- conflicted
+++ resolved
@@ -1,11 +1,6 @@
-<<<<<<< HEAD
-[project]
+[ember]
 id = "asset-loading"
 organization = "ambient"
-=======
-[ember]
-id = "asset_loading"
->>>>>>> da34b7b6
 name = "Asset Loading"
 version = "0.0.1"
 
