--- conflicted
+++ resolved
@@ -1,10 +1,5 @@
-<<<<<<< HEAD
-[project]
+[ember]
 id = "image-quad"
 organization = "ambient"
-=======
-[ember]
-id = "image_quad"
->>>>>>> da34b7b6
 name = "Image"
 version = "0.0.1"