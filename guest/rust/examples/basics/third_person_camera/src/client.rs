<<<<<<< HEAD
use ambient_api::{player::KeyCode, prelude::*};

#[main]
fn main() {
    ambient_api::messages::Frame::subscribe(move |_| {
=======
use ambient_api::{
    components::core::{
        app::main_scene,
        camera::aspect_ratio_from_window,
        player::{local_user_id, player, user_id},
        transform::{lookat_center, rotation, translation},
    },
    concepts::make_perspective_infinite_reverse_camera,
    message::client::{MessageExt, Target},
    player::KeyCode,
    prelude::*,
};
use components::player_camera_ref;

#[main]
fn main() {
    spawn_query((player(), user_id())).bind(move |players| {
        for (id, (_, user)) in players {
            // First, we check if this player is the "local" player, and only then do we attach a camera
            if user == entity::get_component(entity::resources(), local_user_id()).unwrap() {
                let camera = Entity::new()
                    .with_merge(make_perspective_infinite_reverse_camera())
                    .with(aspect_ratio_from_window(), EntityId::resources())
                    .with_default(main_scene())
                    .with(user_id(), user)
                    .with(translation(), Vec3::ONE * 5.)
                    .with(lookat_center(), vec3(0., 0., 0.))
                    .spawn();

                entity::add_components(id, Entity::new().with(player_camera_ref(), camera));
            }
        }
    });
    // Since we're only attaching player_camera_ref to the local player, this system will only
    // run for the local player
    query((player(), player_camera_ref(), translation(), rotation())).each_frame(move |players| {
        for (_, (_, camera_id, pos, rot)) in players {
            let forward = rot * Vec3::X;
            entity::set_component(camera_id, lookat_center(), pos);
            entity::set_component(camera_id, translation(), pos - forward * 4. + Vec3::Z * 2.);
        }
    });

    on(event::FRAME, |_| {
>>>>>>> b9fcf6bd
        let (delta, pressed) = player::get_raw_input_delta();

        let mut displace = Vec2::ZERO;
        if pressed.keys.contains(&KeyCode::W) {
            displace.x += 1.0;
        }
        if pressed.keys.contains(&KeyCode::S) {
            displace.x -= 1.0;
        }
        if pressed.keys.contains(&KeyCode::A) {
            displace.y -= 1.0;
        }
        if pressed.keys.contains(&KeyCode::D) {
            displace.y += 1.0;
        }

        messages::Input::new(displace, delta.mouse_position.x).send_server_reliable();
    });
}<|MERGE_RESOLUTION|>--- conflicted
+++ resolved
@@ -1,10 +1,3 @@
-<<<<<<< HEAD
-use ambient_api::{player::KeyCode, prelude::*};
-
-#[main]
-fn main() {
-    ambient_api::messages::Frame::subscribe(move |_| {
-=======
 use ambient_api::{
     components::core::{
         app::main_scene,
@@ -13,7 +6,6 @@
         transform::{lookat_center, rotation, translation},
     },
     concepts::make_perspective_infinite_reverse_camera,
-    message::client::{MessageExt, Target},
     player::KeyCode,
     prelude::*,
 };
@@ -48,8 +40,7 @@
         }
     });
 
-    on(event::FRAME, |_| {
->>>>>>> b9fcf6bd
+    ambient_api::messages::Frame::subscribe(move |_| {
         let (delta, pressed) = player::get_raw_input_delta();
 
         let mut displace = Vec2::ZERO;
