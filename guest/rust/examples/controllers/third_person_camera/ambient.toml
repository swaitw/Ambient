--- conflicted
+++ resolved
@@ -8,13 +8,7 @@
 content = { type = "Playable", example = true }
 
 [dependencies]
-<<<<<<< HEAD
-base_assets = { path = "../../../packages/std/base_assets", deployment = "5rkoJAVgqZjLupp2OQbIsW" }
-fps_controller = { path = "../../../packages/std/fps_controller", deployment = "AUB6aEaSzFVi2H20HQo17" }
-character_animation = { path = "../../../packages/std/character_animation", deployment = "126RuLU9V6r5acXZVH91R4" }
-hide_cursor = { path = "../../../packages/std/hide_cursor", deployment = "126RuLU9V6r5acXZVH91R4" }
-=======
 base_assets = { path = "../../../packages/std/base_assets", deployment = "2OFHvHfwm65X6yvYI7q6ho" }
 fps_controller = { path = "../../../packages/std/fps_controller", deployment = "4fQWVT5lTT4jDBFcq8eqzj" }
 character_animation = { path = "../../../packages/std/character_animation", deployment = "4Zmsxx1l2zkCdIE1KUVHld" }
->>>>>>> 224d0e47
+hide_cursor = { path = "../../../packages/std/hide_cursor", deployment = "126RuLU9V6r5acXZVH91R4" }