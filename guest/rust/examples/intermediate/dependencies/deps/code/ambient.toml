--- conflicted
+++ resolved
@@ -6,11 +6,7 @@
 ambient_version = "0.3.2-nightly-2023-12-17"
 
 [dependencies]
-<<<<<<< HEAD
-ambient_example_deps_assets = { path = "../assets" , id = "viyiawgsl5lsiul6pup6pyv6bbt6o3vw", version = "0.3.2-nightly-2023-12-15" }
-=======
-ambient_example_deps_assets = { path = "../assets" , deployment = "2XEVzoFWP5O8YT1O6qx1lk" }
->>>>>>> 61a060cc
+ambient_example_deps_assets = { path = "../assets" , id = "viyiawgsl5lsiul6pup6pyv6bbt6o3vw", version = "0.3.2-nightly-2023-12-17" }
 
 [components]
 spawned_by_us = { type = "Empty" }
