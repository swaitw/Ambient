--- conflicted
+++ resolved
@@ -22,22 +22,8 @@
 #[element_component]
 fn NewTodoItem(hooks: &mut Hooks) -> Element {
     let (text, set_text) = hooks.use_state("".to_string());
-<<<<<<< HEAD
-    FlowRow::el([
-        Button::new("New", {
-            let set_text = set_text.clone();
-            let text = text.clone();
-            move |_| {
-                messages::NewItem::new(text.clone()).send(message::client::Target::RemoteReliable);
-                set_text(String::new());
-            }
-        })
-        .el(),
-        TextEditor::new(text, set_text.clone())
-=======
     FlowColumn::el([
         TextEditor::new(text.clone(), set_text.clone())
->>>>>>> 91b79b46
             .placeholder(Some("Enter todo name here"))
             .el(),
         Button::new("Create", move |_| {
