--- conflicted
+++ resolved
@@ -24,11 +24,6 @@
 id = "EntityId"
 
 [dependencies]
-<<<<<<< HEAD
-character_animation = { path = "../../../../std/character_animation", deployment = "6HS1Mf3o535O4retxpytgH" }
-unit_schema = { path = "../../../../schemas/unit", deployment = "5KKf99BrahlrYHLEMMj6OU" }
-game_object = { path = "../../../../schemas/game_object" }
-=======
 character_animation = { path = "../../../../std/character_animation", deployment = "WX6pD23AximbtP3Q1hB3e" }
 unit_schema = { path = "../../../../schemas/unit", deployment = "23Br3CXehPb9wboVb2Fv5h" }
->>>>>>> 5c097c1a
+game_object = { path = "../../../../schemas/game_object" }