--- conflicted
+++ resolved
@@ -9,11 +9,7 @@
 ambient_version = "0.3.2-nightly-2023-12-17"
 
 [dependencies]
-<<<<<<< HEAD
-hide_cursor = { path = "../../std/hide_cursor", id = "xar372tfo2oswb4pkvx7h7o3rxi6tap6", version = "0.3.2-nightly-2023-12-15" }
-=======
-hide_cursor = { path = "../../std/hide_cursor", deployment = "3OeZPcVzWaALSIBYpu3tdZ" }
->>>>>>> 61a060cc
+hide_cursor = { path = "../../std/hide_cursor", id = "xar372tfo2oswb4pkvx7h7o3rxi6tap6", version = "0.3.2-nightly-2023-12-17" }
 
 [components]
 next_player_hue = { type = "F32", name = "Next Player Hue", description = "Controls the hue (in degrees) to use for the next player's color.", attributes = [
