--- conflicted
+++ resolved
@@ -5,20 +5,13 @@
 content = { type = "Playable" }
 
 [dependencies]
-<<<<<<< HEAD
-tangent_schema = { path = "../schema", deployment = "1MdfsKM0PneOuY19MlhaOw" }
-hide_cursor = { path = "../../../std/hide_cursor", deployment = "A8CV3CgLgnnNNSsr2m9kL" }
+tangent_schema = { path = "../schema", deployment = "3xeZXaO08dyvd1pFyf8cGS" }
+hide_cursor = { path = "../../../std/hide_cursor", deployment = "3jJhKCyxtEKDcoQESgjzHV" }
 explosion = { path = "../../../std/explosion" }
 
 game_object = { path = "../../../schemas/game_object" }
 
-kenney_impact_sounds = { path = "../../../assets/kenney_impact_sounds", deployment = "5NieG6TwTyjNJMwgkdWLbZ" }
-=======
-tangent_schema = { path = "../schema", deployment = "3xeZXaO08dyvd1pFyf8cGS" }
-hide_cursor = { path = "../../../std/hide_cursor", deployment = "3jJhKCyxtEKDcoQESgjzHV" }
-
-kenney_impact_sounds = { path = "../../../assets/kenney_impact_sounds" , deployment = "7VEdO55zqgSL75rJNg3TJ2" }
->>>>>>> 5c097c1a
+kenney_impact_sounds = { path = "../../../assets/kenney_impact_sounds", deployment = "7VEdO55zqgSL75rJNg3TJ2" }
 
 [messages.Input]
 name = "Input"
