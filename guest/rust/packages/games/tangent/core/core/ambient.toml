--- conflicted
+++ resolved
@@ -8,27 +8,15 @@
 ambient_version = "0.3.2-nightly-2023-12-17"
 
 [dependencies]
-<<<<<<< HEAD
-tangent_schema = { path = "../../schema", id = "mwrcsok65na7owrbdococ5sthr3ccskc", version = "0.3.2-nightly-2023-12-15" }
+tangent_schema = { path = "../../schema", id = "mwrcsok65na7owrbdococ5sthr3ccskc", version = "0.3.2-nightly-2023-12-17" }
 
-game_object = { path = "../../../../schemas/game_object", id = "hvxms7i2px7krvkm23sxfjxsjqlcmtb5", version = "0.3.2-nightly-2023-12-15" }
-unit_schema = { path = "../../../../schemas/unit", id = "afl5yv5ya35vbuaj3aido22cwjzat25z", version = "0.3.2-nightly-2023-12-15" }
+game_object = { path = "../../../../schemas/game_object", id = "hvxms7i2px7krvkm23sxfjxsjqlcmtb5", version = "0.3.2-nightly-2023-12-17" }
+unit_schema = { path = "../../../../schemas/unit", id = "afl5yv5ya35vbuaj3aido22cwjzat25z", version = "0.3.2-nightly-2023-12-17" }
 
-explosion = { path = "../../../../std/explosion", id = "cneomdouziieskjvs3szwmigzotofjzs", version = "0.3.2-nightly-2023-12-15" }
-nameplates = { path = "../../../../std/nameplates", id = "per6j2iqhj3jz4da3fqr75jcj2kqjooo", version = "0.3.2-nightly-2023-12-15" }
+explosion = { path = "../../../../std/explosion", id = "cneomdouziieskjvs3szwmigzotofjzs", version = "0.3.2-nightly-2023-12-17" }
+nameplates = { path = "../../../../std/nameplates", id = "per6j2iqhj3jz4da3fqr75jcj2kqjooo", version = "0.3.2-nightly-2023-12-17" }
 
-kenney_impact_sounds = { path = "../../../../assets/kenney_impact_sounds", id = "e4unr4x2lz2ov7dsd5vnjylbykwixvv2", version = "0.3.2-nightly-2023-12-15" }
-=======
-tangent_schema = { path = "../../schema", deployment = "4AVpoDL9YBFKvwam3fRUjb" }
-
-game_object = { path = "../../../../schemas/game_object", deployment = "6nUbFrVkbes8qxO5yr5weP" }
-unit_schema = { path = "../../../../schemas/unit", deployment = "4dtPru7IBS31D7GN1YBEC5" }
-
-explosion = { path = "../../../../std/explosion", deployment = "17UJJp9AoJo5dhUzHPF9Me" }
-nameplates = { path = "../../../../std/nameplates", deployment = "7la3sSp0haRfRsMLENWMlC" }
-
-kenney_impact_sounds = { path = "../../../../assets/kenney_impact_sounds", deployment = "6j27MVFNkhMuS0YXSHlfbm" }
->>>>>>> 61a060cc
+kenney_impact_sounds = { path = "../../../../assets/kenney_impact_sounds", id = "e4unr4x2lz2ov7dsd5vnjylbykwixvv2", version = "0.3.2-nightly-2023-12-17" }
 
 [messages.Input]
 name = "Input"
