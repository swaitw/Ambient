--- conflicted
+++ resolved
@@ -8,15 +8,9 @@
 authors = ["philpax"]
 
 [dependencies]
-<<<<<<< HEAD
-tangent_schema = { path = "../../schema", id = "mwrcsok65na7owrbdococ5sthr3ccskc", version = "0.3.2-nightly-2023-12-06" }
+tangent_schema = { path = "../../schema", id = "mwrcsok65na7owrbdococ5sthr3ccskc", version = "0.3.2-nightly-2023-12-15" }
 
-nameplates = { path = "../../../../std/nameplates", id = "per6j2iqhj3jz4da3fqr75jcj2kqjooo", version = "0.3.2-nightly-2023-12-06" }
-=======
-tangent_schema = { path = "../../schema", deployment = "5X3QVvvgXWmzT8hdspsihP" }
-
-nameplates = { path = "../../../../std/nameplates", deployment = "25hSJCKigEChcvcxcJZM0v" }
->>>>>>> 66514df3
+nameplates = { path = "../../../../std/nameplates", id = "per6j2iqhj3jz4da3fqr75jcj2kqjooo", version = "0.3.2-nightly-2023-12-15" }
 
 [messages.VehicleSpawn]
 name = "Vehicle Spawn"
