--- conflicted
+++ resolved
@@ -2,29 +2,13 @@
 id = "ys6g5noe72fbhnoj6l3psjq75knd7gko"
 name = "Tangent Class: Tank"
 version = "0.1.0"
-<<<<<<< HEAD
 content = { type = "Mod", for_playables = ["t5qdqwpkoxtelvafs7qpvzhaoperwfpt"] }
 ambient_version = "0.3.0-nightly-2023-09-22"
 authors = ["philpax"]
-=======
-content = { type = "Mod", for_playables = ["tangent"] }
-ambient_version = "0.3.0-nightly-2023-09-26"
->>>>>>> f22c69aa
 
 [dependencies]
 tangent_schema = { path = "../../schema", deployment = "4IxIfegkn18Nmf5GPlWoA" }
 
-<<<<<<< HEAD
 gun_laser = { path = "../gun_laser", deployment = "5B4RovhibVaZsxrVcXMjf0" }
 
-kenney_space_kit = { path = "../../../../assets/kenney_space_kit", deployment = "5McYMEZazOLUekgEOxccrj" }
-=======
-gun_laser = { path = "../gun_laser" , deployment = "V2GIRAucHPFnZAkVBdz9o" }
-
-kenney_space_kit = { path = "../../../../assets/kenney_space_kit" , deployment = "3eWwbpPTrEt4WQgDi4QfP" }
-
-[components]
-is_tank = { type = "Empty", name = "Is Tank", description = "Marks this entity as a tank.", attributes = [
-    "Networked",
-] }
->>>>>>> f22c69aa
+kenney_space_kit = { path = "../../../../assets/kenney_space_kit", deployment = "5McYMEZazOLUekgEOxccrj" }