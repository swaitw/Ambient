[package]
id = "gzbamly2shtnz3siisf3mdzglsi67vul"
name = "Tangent Level: Cubicide"
description = "A procedurally-generated level for Tangent using cubes with pathways cut through them."
version = "0.3.2-nightly-2023-12-15"
content = { type = "Mod", for_playables = ["t5qdqwpkoxtelvafs7qpvzhaoperwfpt"] }
ambient_version = "0.3.2-nightly-2023-12-15"
authors = ["philpax"]

[dependencies]
<<<<<<< HEAD
tangent_schema = { path = "../../schema", id = "mwrcsok65na7owrbdococ5sthr3ccskc", version = "0.3.2-nightly-2023-12-06" }
spawner_vehicle = { path = "../../core/spawner_vehicle", id = "roosvvawp6sjvlolokk5qyafl5vp2su7", version = "0.3.2-nightly-2023-12-06" }

pickup_health = { path = "../pickup_health", id = "skpc6fwjkbidr7a6pmx4mab6zl37oiut", version = "0.3.2-nightly-2023-12-06" }

game_object = { path = "../../../../schemas/game_object", id = "hvxms7i2px7krvkm23sxfjxsjqlcmtb5", version = "0.3.2-nightly-2023-12-06" }
=======
tangent_schema = { path = "../../schema", deployment = "5X3QVvvgXWmzT8hdspsihP" }
spawner_vehicle = { path = "../../core/spawner_vehicle", deployment = "4eC8K7nJ7A5gJLF7IkFGkV" }

pickup_health = { path = "../pickup_health", deployment = "620KPEANAy60JS11D7rcO4" }

game_object = { path = "../../../../schemas/game_object", deployment = "4nOsWHNkVIFg7Q1OmGPuMO" }
>>>>>>> 66514df3

[components]
include_corners = { name = "Include Corners", description = "Whether or not the corner spawnpoints are created.", type = "Bool", default = true, attributes = [
    "Debuggable",
    "Networked",
] }<|MERGE_RESOLUTION|>--- conflicted
+++ resolved
@@ -8,21 +8,12 @@
 authors = ["philpax"]
 
 [dependencies]
-<<<<<<< HEAD
-tangent_schema = { path = "../../schema", id = "mwrcsok65na7owrbdococ5sthr3ccskc", version = "0.3.2-nightly-2023-12-06" }
-spawner_vehicle = { path = "../../core/spawner_vehicle", id = "roosvvawp6sjvlolokk5qyafl5vp2su7", version = "0.3.2-nightly-2023-12-06" }
+tangent_schema = { path = "../../schema", id = "mwrcsok65na7owrbdococ5sthr3ccskc", version = "0.3.2-nightly-2023-12-15" }
+spawner_vehicle = { path = "../../core/spawner_vehicle", id = "roosvvawp6sjvlolokk5qyafl5vp2su7", version = "0.3.2-nightly-2023-12-15" }
 
-pickup_health = { path = "../pickup_health", id = "skpc6fwjkbidr7a6pmx4mab6zl37oiut", version = "0.3.2-nightly-2023-12-06" }
+pickup_health = { path = "../pickup_health", id = "skpc6fwjkbidr7a6pmx4mab6zl37oiut", version = "0.3.2-nightly-2023-12-15" }
 
-game_object = { path = "../../../../schemas/game_object", id = "hvxms7i2px7krvkm23sxfjxsjqlcmtb5", version = "0.3.2-nightly-2023-12-06" }
-=======
-tangent_schema = { path = "../../schema", deployment = "5X3QVvvgXWmzT8hdspsihP" }
-spawner_vehicle = { path = "../../core/spawner_vehicle", deployment = "4eC8K7nJ7A5gJLF7IkFGkV" }
-
-pickup_health = { path = "../pickup_health", deployment = "620KPEANAy60JS11D7rcO4" }
-
-game_object = { path = "../../../../schemas/game_object", deployment = "4nOsWHNkVIFg7Q1OmGPuMO" }
->>>>>>> 66514df3
+game_object = { path = "../../../../schemas/game_object", id = "hvxms7i2px7krvkm23sxfjxsjqlcmtb5", version = "0.3.2-nightly-2023-12-15" }
 
 [components]
 include_corners = { name = "Include Corners", description = "Whether or not the corner spawnpoints are created.", type = "Bool", default = true, attributes = [
