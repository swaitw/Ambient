--- conflicted
+++ resolved
@@ -8,8 +8,4 @@
 authors = ["philpax"]
 
 [dependencies]
-<<<<<<< HEAD
-level_cubicide = { path = "../level_cubicide" , id = "gzbamly2shtnz3siisf3mdzglsi67vul", version = "0.3.2-nightly-2023-12-15" }
-=======
-level_cubicide = { path = "../level_cubicide" , deployment = "14jvhSQV0r9Nod4yHr64Fx" }
->>>>>>> 61a060cc
+level_cubicide = { path = "../level_cubicide" , id = "gzbamly2shtnz3siisf3mdzglsi67vul", version = "0.3.2-nightly-2023-12-17" }