[package]
id = "ggu2h7bk4jrvshq7zteboipyut7wuib2"
name = "Tangent Level: Cubicide (One-Spawn)"
description = "A version of Cubicide with only one spawn."
version = "0.3.2-nightly-2023-12-15"
content = { type = "Mod", for_playables = ["t5qdqwpkoxtelvafs7qpvzhaoperwfpt"] }
ambient_version = "0.3.2-nightly-2023-12-15"
authors = ["philpax"]

[dependencies]
<<<<<<< HEAD
level_cubicide = { path = "../level_cubicide" , id = "gzbamly2shtnz3siisf3mdzglsi67vul", version = "0.3.2-nightly-2023-12-06" }
=======
level_cubicide = { path = "../level_cubicide" , deployment = "24zDzXNmnRjVlSASpTWTWT" }
>>>>>>> 66514df3
<|MERGE_RESOLUTION|>--- conflicted
+++ resolved
@@ -8,8 +8,4 @@
 authors = ["philpax"]
 
 [dependencies]
-<<<<<<< HEAD
-level_cubicide = { path = "../level_cubicide" , id = "gzbamly2shtnz3siisf3mdzglsi67vul", version = "0.3.2-nightly-2023-12-06" }
-=======
-level_cubicide = { path = "../level_cubicide" , deployment = "24zDzXNmnRjVlSASpTWTWT" }
->>>>>>> 66514df3
+level_cubicide = { path = "../level_cubicide" , id = "gzbamly2shtnz3siisf3mdzglsi67vul", version = "0.3.2-nightly-2023-12-15" }