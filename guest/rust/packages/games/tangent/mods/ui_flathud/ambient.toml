--- conflicted
+++ resolved
@@ -8,10 +8,5 @@
 authors = ["philpax"]
 
 [dependencies]
-<<<<<<< HEAD
-tangent_schema = { path = "../../schema", id = "mwrcsok65na7owrbdococ5sthr3ccskc", version = "0.3.2-nightly-2023-12-15" }
-game_object = { path = "../../../../schemas/game_object", id = "hvxms7i2px7krvkm23sxfjxsjqlcmtb5", version = "0.3.2-nightly-2023-12-15" }
-=======
-tangent_schema = { path = "../../schema", deployment = "4AVpoDL9YBFKvwam3fRUjb" }
-game_object = { path = "../../../../schemas/game_object", deployment = "6nUbFrVkbes8qxO5yr5weP" }
->>>>>>> 61a060cc
+tangent_schema = { path = "../../schema", id = "mwrcsok65na7owrbdococ5sthr3ccskc", version = "0.3.2-nightly-2023-12-17" }
+game_object = { path = "../../../../schemas/game_object", id = "hvxms7i2px7krvkm23sxfjxsjqlcmtb5", version = "0.3.2-nightly-2023-12-17" }