[package]
id = "zlu324bqcibov3o4co42eriyfhcnzsus"
name = "Tangent UI: Flat HUD"
description = "A flat 2D HUD for Tangent."
version = "0.3.2-nightly-2023-12-15"
content = { type = "Mod", for_playables = ["t5qdqwpkoxtelvafs7qpvzhaoperwfpt"] }
ambient_version = "0.3.2-nightly-2023-12-15"
authors = ["philpax"]

[dependencies]
<<<<<<< HEAD
tangent_schema = { path = "../../schema", id = "mwrcsok65na7owrbdococ5sthr3ccskc", version = "0.3.2-nightly-2023-12-06" }
game_object = { path = "../../../../schemas/game_object", id = "hvxms7i2px7krvkm23sxfjxsjqlcmtb5", version = "0.3.2-nightly-2023-12-06" }
=======
tangent_schema = { path = "../../schema", deployment = "5X3QVvvgXWmzT8hdspsihP" }
game_object = { path = "../../../../schemas/game_object", deployment = "4nOsWHNkVIFg7Q1OmGPuMO" }
>>>>>>> 66514df3
<|MERGE_RESOLUTION|>--- conflicted
+++ resolved
@@ -8,10 +8,5 @@
 authors = ["philpax"]
 
 [dependencies]
-<<<<<<< HEAD
-tangent_schema = { path = "../../schema", id = "mwrcsok65na7owrbdococ5sthr3ccskc", version = "0.3.2-nightly-2023-12-06" }
-game_object = { path = "../../../../schemas/game_object", id = "hvxms7i2px7krvkm23sxfjxsjqlcmtb5", version = "0.3.2-nightly-2023-12-06" }
-=======
-tangent_schema = { path = "../../schema", deployment = "5X3QVvvgXWmzT8hdspsihP" }
-game_object = { path = "../../../../schemas/game_object", deployment = "4nOsWHNkVIFg7Q1OmGPuMO" }
->>>>>>> 66514df3
+tangent_schema = { path = "../../schema", id = "mwrcsok65na7owrbdococ5sthr3ccskc", version = "0.3.2-nightly-2023-12-15" }
+game_object = { path = "../../../../schemas/game_object", id = "hvxms7i2px7krvkm23sxfjxsjqlcmtb5", version = "0.3.2-nightly-2023-12-15" }