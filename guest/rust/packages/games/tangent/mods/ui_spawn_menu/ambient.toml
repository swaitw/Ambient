[package]
id = "c72h7qyqnp4njboj7tu4vomadoj2zu6e"
name = "Tangent UI: Spawn Menu"
description = "A spawn menu that lets you spawn vehicles."
version = "0.3.2-nightly-2023-12-15"
content = { type = "Mod", for_playables = ["t5qdqwpkoxtelvafs7qpvzhaoperwfpt"] }
ambient_version = "0.3.2-nightly-2023-12-15"
authors = ["philpax"]

[dependencies]
<<<<<<< HEAD
tangent_schema = { path = "../../schema", id = "mwrcsok65na7owrbdococ5sthr3ccskc", version = "0.3.2-nightly-2023-12-06" }

spawner_vehicle = { path = "../../core/spawner_vehicle", id = "roosvvawp6sjvlolokk5qyafl5vp2su7", version = "0.3.2-nightly-2023-12-06" }
=======
tangent_schema = { path = "../../schema", deployment = "5X3QVvvgXWmzT8hdspsihP" }

spawner_vehicle = { path = "../../core/spawner_vehicle", deployment = "4eC8K7nJ7A5gJLF7IkFGkV" }
>>>>>>> 66514df3

[messages.VehicleSpawnRequest]
description = "Sent by the client to request a vehicle spawn."
fields = { def_id = "EntityId" }<|MERGE_RESOLUTION|>--- conflicted
+++ resolved
@@ -8,15 +8,9 @@
 authors = ["philpax"]
 
 [dependencies]
-<<<<<<< HEAD
-tangent_schema = { path = "../../schema", id = "mwrcsok65na7owrbdococ5sthr3ccskc", version = "0.3.2-nightly-2023-12-06" }
+tangent_schema = { path = "../../schema", id = "mwrcsok65na7owrbdococ5sthr3ccskc", version = "0.3.2-nightly-2023-12-15" }
 
-spawner_vehicle = { path = "../../core/spawner_vehicle", id = "roosvvawp6sjvlolokk5qyafl5vp2su7", version = "0.3.2-nightly-2023-12-06" }
-=======
-tangent_schema = { path = "../../schema", deployment = "5X3QVvvgXWmzT8hdspsihP" }
-
-spawner_vehicle = { path = "../../core/spawner_vehicle", deployment = "4eC8K7nJ7A5gJLF7IkFGkV" }
->>>>>>> 66514df3
+spawner_vehicle = { path = "../../core/spawner_vehicle", id = "roosvvawp6sjvlolokk5qyafl5vp2su7", version = "0.3.2-nightly-2023-12-15" }
 
 [messages.VehicleSpawnRequest]
 description = "Sent by the client to request a vehicle spawn."
