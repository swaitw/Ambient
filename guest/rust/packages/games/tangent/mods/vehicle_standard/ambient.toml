--- conflicted
+++ resolved
@@ -8,14 +8,7 @@
 authors = ["philpax"]
 
 [dependencies]
-<<<<<<< HEAD
-tangent_schema = { path = "../../schema", id = "mwrcsok65na7owrbdococ5sthr3ccskc", version = "0.3.2-nightly-2023-12-06" }
-gun_laser = { path = "../../core/gun_laser", id = "jyp2hh3fpjfe7kaos36zbdztfypqip3m", version = "0.3.2-nightly-2023-12-06" }
+tangent_schema = { path = "../../schema", id = "mwrcsok65na7owrbdococ5sthr3ccskc", version = "0.3.2-nightly-2023-12-15" }
+gun_laser = { path = "../../core/gun_laser", id = "jyp2hh3fpjfe7kaos36zbdztfypqip3m", version = "0.3.2-nightly-2023-12-15" }
 
-kenney_space_kit = { path = "../../../../assets/kenney_space_kit", id = "llhdryqkfsr6gy4f26wbolh4kfwnzn3c", version = "0.3.2-nightly-2023-12-06" }
-=======
-tangent_schema = { path = "../../schema", deployment = "5X3QVvvgXWmzT8hdspsihP" }
-gun_laser = { path = "../../core/gun_laser", deployment = "jyDzF8mVqP6c5Q62OPVyw" }
-
-kenney_space_kit = { path = "../../../../assets/kenney_space_kit", deployment = "1zmaFftQ3EaI4JGShc2X8m" }
->>>>>>> 66514df3
+kenney_space_kit = { path = "../../../../assets/kenney_space_kit", id = "llhdryqkfsr6gy4f26wbolh4kfwnzn3c", version = "0.3.2-nightly-2023-12-15" }