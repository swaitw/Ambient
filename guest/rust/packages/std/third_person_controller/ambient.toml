[package]
id = "vuph6dqdj6li4apmcgomn3faudcbfz56"
name = "Third-person Controller"
description = "A third-person controller for the player that takes input and updates their unit's movement and camera. Can be used in first-person mode by reducing the `camera_distance`."
version = "0.3.2-nightly-2023-12-17"
content = { type = "Asset", code = true }
ambient_version = "0.3.2-nightly-2023-12-17"

[dependencies]
<<<<<<< HEAD
unit_schema = { path = "../../schemas/unit", id = "afl5yv5ya35vbuaj3aido22cwjzat25z", version = "0.3.2-nightly-2023-12-15" }
character_movement = { path = "../character_movement", id = "lktsfudbjw2qikhyumt573ozxhadkiwm", version = "0.3.2-nightly-2023-12-15" }
=======
unit_schema = { path = "../../schemas/unit", deployment = "4dtPru7IBS31D7GN1YBEC5" }
character_movement = { path = "../character_movement", deployment = "LCCAiSfrSUludV1xEEy41" }
>>>>>>> 61a060cc

[components]
use_third_person_controller = { type = "Empty", name = "Use Third-Person Controller", description = "Use a third-person controller to drive this entity.", attributes = [
    "Debuggable",
    "Networked",
] }
player_camera_ref = { type = "EntityId", name = "Player camera ref", description = "The player's camera.", attributes = [
    "Debuggable",
] }
camera_distance = { type = "F32", name = "Camera distance", description = "The distance of the camera from the player's head.", attributes = [
    "Debuggable",
    "Networked",
] }

# Internal

player_intermediate_rotation = { type = "Vec2", attributes = ["Debuggable"] }


[messages.Input]
description = "Describes the input state of the player."
[messages.Input.fields]
run_direction = "Vec2"
body_yaw = "F32"
head_pitch = "F32"
shooting = "Bool"
ducking = "Bool"
running = "Bool"

[messages.Jump]
fields = {}

[concepts.ThirdPersonController]
extends = [
    "character_movement::CharacterMovement",
    "ambient_core::transform::Transformable",
]
[concepts.ThirdPersonController.components.required]
use_third_person_controller = { suggested = [] }
"unit_schema::shooting" = { suggested = false }
[concepts.ThirdPersonController.components.optional]
"unit_schema::head_ref" = {}<|MERGE_RESOLUTION|>--- conflicted
+++ resolved
@@ -7,13 +7,8 @@
 ambient_version = "0.3.2-nightly-2023-12-17"
 
 [dependencies]
-<<<<<<< HEAD
-unit_schema = { path = "../../schemas/unit", id = "afl5yv5ya35vbuaj3aido22cwjzat25z", version = "0.3.2-nightly-2023-12-15" }
-character_movement = { path = "../character_movement", id = "lktsfudbjw2qikhyumt573ozxhadkiwm", version = "0.3.2-nightly-2023-12-15" }
-=======
-unit_schema = { path = "../../schemas/unit", deployment = "4dtPru7IBS31D7GN1YBEC5" }
-character_movement = { path = "../character_movement", deployment = "LCCAiSfrSUludV1xEEy41" }
->>>>>>> 61a060cc
+unit_schema = { path = "../../schemas/unit", id = "afl5yv5ya35vbuaj3aido22cwjzat25z", version = "0.3.2-nightly-2023-12-17" }
+character_movement = { path = "../character_movement", id = "lktsfudbjw2qikhyumt573ozxhadkiwm", version = "0.3.2-nightly-2023-12-17" }
 
 [components]
 use_third_person_controller = { type = "Empty", name = "Use Third-Person Controller", description = "Use a third-person controller to drive this entity.", attributes = [
