--- conflicted
+++ resolved
@@ -222,7 +222,6 @@
             "--clean-build"
         ]
     },
-<<<<<<< HEAD
     "instancing-release": {
         "cmd": [
             "cargo",
@@ -236,7 +235,7 @@
             "--clean-build",
             "--release"
         ]
-=======
+    },
     "golden-images": {
         "cmd": [
             "cargo",
@@ -247,6 +246,5 @@
         "env": {
             "RUST_LOG": "ambient_network=debug,ambient=debug,info"
         }
->>>>>>> daffc98a
     }
 }