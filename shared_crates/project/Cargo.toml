[package]
name = "ambient_project"
edition = "2021"
description = "Definition of the Ambient project manifest format."
license = "MIT OR Apache-2.0"
repository = "https://github.com/AmbientRun/Ambient"
rust-version = { workspace = true }
version = { workspace = true }

[dependencies]
quote = "1.0"
syn = "1.0"
proc-macro2 = "1.0"

anyhow = { workspace = true }
serde = { workspace = true }
toml = { workspace = true }
thiserror = { workspace = true }
indexmap = { workspace = true }
convert_case = { workspace = true }
once_cell = { workspace = true }
<<<<<<< HEAD
parse-display = { workspace = true }
serde_with = { workspace = true }
url = { workspace = true }
=======
>>>>>>> d48f9172

[dev-dependencies]
paste = { workspace = true }
serde_json = { workspace = true }
ambient_shared_types = { path = "../../shared_crates/shared_types" }<|MERGE_RESOLUTION|>--- conflicted
+++ resolved
@@ -19,12 +19,7 @@
 indexmap = { workspace = true }
 convert_case = { workspace = true }
 once_cell = { workspace = true }
-<<<<<<< HEAD
-parse-display = { workspace = true }
-serde_with = { workspace = true }
 url = { workspace = true }
-=======
->>>>>>> d48f9172
 
 [dev-dependencies]
 paste = { workspace = true }
