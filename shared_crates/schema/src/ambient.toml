<<<<<<< HEAD
[project]
id = "core"
organization = "ambient"
description = "Contains all core components for the Ambient runtime."
name = "Core Components"
version = "0.2.1"
=======
[ember]
id = "runtime_components"
name = "Runtime Components"
version = "0.3.0-dev"

>>>>>>> da34b7b6
includes = [
    "schema/animation.toml",
    "schema/app_.toml",
    "schema/camera.toml",
    "schema/ecs.toml",
    "schema/input.toml",
    "schema/layout.toml",
    "schema/model.toml",
    "schema/network.toml",
    "schema/physics.toml",
    "schema/player.toml",
    "schema/prefab.toml",
    "schema/primitives.toml",
    "schema/procedurals.toml",
    "schema/rect.toml",
    "schema/rendering.toml",
    "schema/text.toml",
    "schema/transform.toml"
]

# Messages
[messages.frame]
name = "Frame"
description = "Sent to all modules every frame."
fields = {}

[messages.collision]
name = "Collision"
description = "Sent when a collision occurs."
fields = { ids = { container-type = "vec", element-type = "entity-id" } }

[messages.collider-loads]
name = "Collider Loads"
description = "Sent when colliders load."
fields = { ids = { container-type = "vec", element-type = "entity-id" } }

[messages.module-load]
name = "Module Load"
description = "Sent to a module when it loads."
fields = {}

[messages.module-unload]
name = "Module Unload"
description = "Sent to a module when it unloads."
fields = {}

[messages.window-focus-change]
name = "Window Focus Change"
description = "Sent when the window gains or loses focus."
fields = { focused = "bool" }

[messages.window-close]
name = "Window Close"
description = "Sent when the window is closed."
fields = {}

[messages.window-keyboard-character]
name = "Window Keyboard Character"
description = "Sent when the window receives a character from the keyboard."
fields = { character = "string" }

[messages.window-keyboard-modifiers-change]
name = "Window Keyboard Modifiers Change"
description = "Sent when the window's keyboard modifiers change."
fields = { modifiers = "u32" }

[messages.window-keyboard-input]
name = "Window Keyboard Input"
description = "Sent when the window receives a keyboard input."
fields = { pressed = "bool", modifiers = "u32", keycode = { type = "option", element-type = "string" } }

[messages.window-mouse-input]
name = "Window Mouse Input"
description = "Sent when the window receives a mouse input."
fields = { pressed = "bool", button = "u32" }

[messages.window-mouse-wheel]
name = "Window Mouse Wheel"
description = "Sent when the window receives a mouse wheel input."
fields = { delta = "vec2", pixels = "bool" }

[messages.window-mouse-motion]
name = "Window Mouse Motion"
description = "Sent when the window receives a mouse motion input."
fields = { delta = "vec2" }<|MERGE_RESOLUTION|>--- conflicted
+++ resolved
@@ -1,17 +1,9 @@
-<<<<<<< HEAD
 [project]
 id = "core"
 organization = "ambient"
 description = "Contains all core components for the Ambient runtime."
 name = "Core Components"
-version = "0.2.1"
-=======
-[ember]
-id = "runtime_components"
-name = "Runtime Components"
 version = "0.3.0-dev"
-
->>>>>>> da34b7b6
 includes = [
     "schema/animation.toml",
     "schema/app_.toml",
