--- conflicted
+++ resolved
@@ -2,11 +2,8 @@
 id = "input"
 name = "Input"
 description = "Mouse, keyboard and controller input."
-<<<<<<< HEAD
 content = { type = "Asset", schema = true }
-=======
 version = "0.3.0-dev"
->>>>>>> 33459d56
 
 [components.mouse_over]
 type = "U32"
