[package]
id = "model"
name = "Model"
description = "Information about models attached to entities."
<<<<<<< HEAD
content = { type = "Asset", schema = true }
=======
version = "0.3.0-dev"
>>>>>>> 33459d56

[components.model_animatable]
type = "Bool"
name = "Model animatable"
description = "Controls whether this model can be animated."
attributes = ["MaybeResource", "Debuggable", "Networked", "Store"]

[components.model_from_url]
type = "String"
name = "Model from URL"
description = "Load a model from the given URL or relative path."
attributes = ["Debuggable", "Networked", "Store"]

[components.model_loaded]
type = "Empty"
name = "Model loaded"
description = "If attached, this entity has a model attached to it."
attributes = ["Debuggable", "Networked", "Store"]<|MERGE_RESOLUTION|>--- conflicted
+++ resolved
@@ -2,11 +2,8 @@
 id = "model"
 name = "Model"
 description = "Information about models attached to entities."
-<<<<<<< HEAD
 content = { type = "Asset", schema = true }
-=======
 version = "0.3.0-dev"
->>>>>>> 33459d56
 
 [components.model_animatable]
 type = "Bool"
