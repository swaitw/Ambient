--- conflicted
+++ resolved
@@ -35,25 +35,20 @@
 description = "Border thickness of an entity with a `rect` component."
 attributes = ["debuggable", "networked", "store"]
 
-<<<<<<< HEAD
+[components.pixel-line-from]
+type = "vec3"
+name = "Pixel Line from"
+description = "Start point of a pixel sized line."
+attributes = ["debuggable", "networked", "store"]
+
+[components.pixel-line-to]
+type = "vec3"
+name = "Pixel Line to"
+description = "End point of a pixel sized line."
+attributes = ["debuggable", "networked", "store"]
+
 [components.line-from]
 type = "vec3"
-=======
-[components."core::rect::pixel_line_from"]
-type = "Vec3"
-name = "Pixel Line from"
-description = "Start point of a pixel sized line."
-attributes = ["Debuggable", "Networked", "Store"]
-
-[components."core::rect::pixel_line_to"]
-type = "Vec3"
-name = "Pixel Line to"
-description = "End point of a pixel sized line."
-attributes = ["Debuggable", "Networked", "Store"]
-
-[components."core::rect::line_from"]
-type = "Vec3"
->>>>>>> d64f5e14
 name = "Line from"
 description = "Start point of a line."
 attributes = ["debuggable", "networked", "store"]
